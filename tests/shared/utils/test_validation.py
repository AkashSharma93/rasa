<<<<<<< HEAD
from typing import Text
=======
from threading import Thread
>>>>>>> b75b1eec

import pytest

from pep440_version_utils import Version

from rasa.shared.exceptions import YamlException, SchemaValidationError
import rasa.shared.utils.io
import rasa.shared.utils.validation as validation_utils
import rasa.utils.io as io_utils
import rasa.shared.nlu.training_data.schemas.data_schema as schema
from rasa.shared.constants import (
    CONFIG_SCHEMA_FILE,
    DOMAIN_SCHEMA_FILE,
    LATEST_TRAINING_DATA_FORMAT_VERSION,
)
from rasa.shared.nlu.training_data.formats.rasa_yaml import NLU_SCHEMA_FILE
from rasa.shared.utils.validation import KEY_TRAINING_DATA_FORMAT_VERSION


@pytest.mark.parametrize(
    "file, schema",
    [
        ("examples/moodbot/domain.yml", DOMAIN_SCHEMA_FILE),
        ("data/test_config/config_defaults.yml", CONFIG_SCHEMA_FILE),
        ("data/test_config/config_supervised_embeddings.yml", CONFIG_SCHEMA_FILE),
        ("data/test_config/config_crf_custom_features.yml", CONFIG_SCHEMA_FILE),
    ],
)
def test_validate_yaml_schema(file, schema):
    # should raise no exception
    validation_utils.validate_yaml_schema(rasa.shared.utils.io.read_file(file), schema)


@pytest.mark.parametrize(
    "file, schema",
    [
        ("data/test_domains/invalid_format.yml", DOMAIN_SCHEMA_FILE),
        ("data/test_domains/wrong_response_format.yml", DOMAIN_SCHEMA_FILE),
        ("data/test_domains/wrong_custom_response_format.yml", DOMAIN_SCHEMA_FILE),
        ("data/test_domains/empty_response_format.yml", DOMAIN_SCHEMA_FILE),
    ],
)
def test_validate_yaml_schema_raise_exception(file: Text, schema: Text):
    with pytest.raises(YamlException):
        validation_utils.validate_yaml_schema(
            rasa.shared.utils.io.read_file(file), schema
        )


def test_example_training_data_is_valid():
    demo_json = "data/examples/rasa/demo-rasa.json"
    data = rasa.shared.utils.io.read_json_file(demo_json)
    validation_utils.validate_training_data(data, schema.rasa_nlu_data_schema())


@pytest.mark.parametrize(
    "invalid_data",
    [
        {"wrong_top_level": []},
        ["this is not a toplevel dict"],
        {
            "rasa_nlu_data": {
                "common_examples": [
                    {
                        "text": "mytext",
                        "entities": [{"start": "INVALID", "end": 0, "entity": "x"}],
                    }
                ]
            }
        },
    ],
)
def test_validate_training_data_is_throwing_exceptions(invalid_data):
    with pytest.raises(SchemaValidationError):
        validation_utils.validate_training_data(
            invalid_data, schema.rasa_nlu_data_schema()
        )


def test_url_data_format():
    data = """
    {
      "rasa_nlu_data": {
        "entity_synonyms": [
          {
            "value": "nyc",
            "synonyms": ["New York City", "nyc", "the big apple"]
          }
        ],
        "common_examples" : [
          {
            "text": "show me flights to New York City",
            "intent": "unk",
            "entities": [
              {
                "entity": "destination",
                "start": 19,
                "end": 32,
                "value": "NYC"
              }
            ]
          }
        ]
      }
    }"""
    fname = io_utils.create_temporary_file(
        data.encode(rasa.shared.utils.io.DEFAULT_ENCODING),
        suffix="_tmp_training_data.json",
        mode="w+b",
    )
    data = rasa.shared.utils.io.read_json_file(fname)
    assert data is not None
    validation_utils.validate_training_data(data, schema.rasa_nlu_data_schema())


@pytest.mark.parametrize(
    "invalid_data",
    [
        {"group": "a", "role": "c", "value": "text"},
        ["this is not a toplevel dict"],
        {"entity": 1, "role": "c", "value": "text"},
        {"entity": "e", "role": None, "value": "text"},
    ],
)
def test_validate_entity_dict_is_throwing_exceptions(invalid_data):
    with pytest.raises(SchemaValidationError):
        validation_utils.validate_training_data(
            invalid_data, schema.entity_dict_schema()
        )


@pytest.mark.parametrize(
    "data",
    [
        {"entity": "e", "group": "a", "role": "c", "value": "text"},
        {"entity": "e"},
        {"entity": "e", "value": "text"},
        {"entity": "e", "group": "a"},
        {"entity": "e", "role": "c"},
        {"entity": "e", "role": "c", "value": "text"},
        {"entity": "e", "group": "a", "value": "text"},
        {"entity": "e", "group": "a", "role": "c"},
        {"entity": "e", "value": 3},
        {"entity": "e", "value": "3"},
    ],
)
def test_entity_dict_is_valid(data):
    validation_utils.validate_training_data(data, schema.entity_dict_schema())


async def test_future_training_data_format_version_not_compatible():

    next_minor = str(Version(LATEST_TRAINING_DATA_FORMAT_VERSION).next_minor())

    incompatible_version = {KEY_TRAINING_DATA_FORMAT_VERSION: next_minor}

    with pytest.warns(UserWarning):
        assert not validation_utils.validate_training_data_format_version(
            incompatible_version, ""
        )


async def test_compatible_training_data_format_version():

    prev_major = str(Version("1.0"))

    compatible_version_1 = {KEY_TRAINING_DATA_FORMAT_VERSION: prev_major}
    compatible_version_2 = {
        KEY_TRAINING_DATA_FORMAT_VERSION: LATEST_TRAINING_DATA_FORMAT_VERSION
    }

    for version in [compatible_version_1, compatible_version_2]:
        with pytest.warns(None):
            assert validation_utils.validate_training_data_format_version(version, "")


async def test_invalid_training_data_format_version_warns():

    invalid_version_1 = {KEY_TRAINING_DATA_FORMAT_VERSION: 2.0}
    invalid_version_2 = {KEY_TRAINING_DATA_FORMAT_VERSION: "Rasa"}

    for version in [invalid_version_1, invalid_version_2]:
        with pytest.warns(UserWarning):
            assert validation_utils.validate_training_data_format_version(version, "")


def test_concurrent_schema_validation():
    successful_results = []

    def validate() -> None:
        payload = """
version: "2.0"
nlu:
- intent: greet
  examples: |
    - hey
    - hello
    - hi
    - hello there
    - good morning
    - good evening
    - moin
    - hey there
    - let's go
    - hey dude
    - goodmorning
    - goodevening
    - good afternoon
- intent: goodbye
  examples: |
    - good afternoon
    - cu
    - good by
    - cee you later
    - good night
    - bye
    - goodbye
    - have a nice day
    - see you around
    - bye bye
    - see you later
        """
        rasa.shared.utils.validation.validate_yaml_schema(payload, NLU_SCHEMA_FILE)
        successful_results.append(True)

    threads = []
    for i in range(10):
        threads.append(Thread(target=validate))

    for thread in threads:
        thread.start()

    for thread in threads:
        thread.join()

    assert len(successful_results) == len(threads)<|MERGE_RESOLUTION|>--- conflicted
+++ resolved
@@ -1,8 +1,5 @@
-<<<<<<< HEAD
 from typing import Text
-=======
 from threading import Thread
->>>>>>> b75b1eec
 
 import pytest
 
