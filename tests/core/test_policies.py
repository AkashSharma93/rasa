from unittest.mock import Mock, patch

import numpy as np
import pytest

from rasa.core import training
from rasa.core.actions.action import (
    ACTION_DEFAULT_ASK_AFFIRMATION_NAME,
    ACTION_DEFAULT_ASK_REPHRASE_NAME,
    ACTION_DEFAULT_FALLBACK_NAME,
    ACTION_LISTEN_NAME,
    ActionRevertFallbackEvents,
    ACTION_RESTART_NAME,
    ACTION_BACK_NAME,
)
from rasa.core.constants import USER_INTENT_RESTART, USER_INTENT_BACK
from rasa.core.channels.channel import UserMessage
from rasa.core.domain import Domain
from rasa.core.events import ActionExecuted, ConversationPaused
from rasa.core.featurizers import (
    BinarySingleStateFeaturizer,
    LabelTokenizerSingleStateFeaturizer,
    MaxHistoryTrackerFeaturizer,
    FullDialogueTrackerFeaturizer,
)
from rasa.core.interpreter import RegexInterpreter
from rasa.core.policies.two_stage_fallback import TwoStageFallbackPolicy
from rasa.core.policies.ted_policy import TEDPolicy
from rasa.core.policies.fallback import FallbackPolicy
from rasa.core.policies.form_policy import FormPolicy
from rasa.core.policies.mapping_policy import MappingPolicy
from rasa.core.policies.memoization import AugmentedMemoizationPolicy, MemoizationPolicy
from rasa.core.policies.sklearn_policy import SklearnPolicy
from rasa.core.trackers import DialogueStateTracker
from rasa.utils.tensorflow.constants import (
    SIMILARITY_TYPE,
    RANKING_LENGTH,
    LOSS_TYPE,
    SCALE_LOSS,
    EVAL_NUM_EXAMPLES,
    KEY_RELATIVE_ATTENTION,
    VALUE_RELATIVE_ATTENTION,
    MAX_RELATIVE_POSITION,
)
from rasa.utils import train_utils
from tests.core.conftest import (
    DEFAULT_DOMAIN_PATH_WITH_MAPPING,
    DEFAULT_DOMAIN_PATH_WITH_SLOTS,
    DEFAULT_STORIES_FILE,
)
from tests.core.utilities import get_tracker, read_dialogue_file, user_uttered


async def train_trackers(domain, augmentation_factor=20):
    return await training.load_data(
        DEFAULT_STORIES_FILE, domain, augmentation_factor=augmentation_factor
    )


# We are going to use class style testing here since unfortunately pytest
# doesn't support using fixtures as arguments to its own parameterize yet
# (hence, we can't train a policy, declare it as a fixture and use the
# different fixtures of the different policies for the functional tests).
# Therefore, we are going to reverse this and train the policy within a class
# and collect the tests in a base class.
# noinspection PyMethodMayBeStatic
class PolicyTestCollection:
    """Tests every policy needs to fulfill.

    Each policy can declare further tests on its own."""

    max_history = 3  # this is the amount of history we test on

    def create_policy(self, featurizer, priority):
        raise NotImplementedError

    @pytest.fixture(scope="module")
    def featurizer(self):
        featurizer = MaxHistoryTrackerFeaturizer(
            BinarySingleStateFeaturizer(), max_history=self.max_history
        )
        return featurizer

    @pytest.fixture(scope="module")
    def priority(self):
        return 1

    @pytest.fixture(scope="module")
    def default_domain(self):
        return Domain.load(DEFAULT_DOMAIN_PATH_WITH_SLOTS)

    @pytest.fixture(scope="module")
    def tracker(self, default_domain):
        return DialogueStateTracker(UserMessage.DEFAULT_SENDER_ID, default_domain.slots)

    @pytest.fixture(scope="module")
    async def trained_policy(self, featurizer, priority):
        default_domain = Domain.load(DEFAULT_DOMAIN_PATH_WITH_SLOTS)
        policy = self.create_policy(featurizer, priority)
        training_trackers = await train_trackers(default_domain, augmentation_factor=20)
        policy.train(training_trackers, default_domain, RegexInterpreter())
        return policy

    def test_featurizer(self, trained_policy, tmpdir):
        assert isinstance(trained_policy.featurizer, MaxHistoryTrackerFeaturizer)
        assert trained_policy.featurizer.max_history == self.max_history
        assert isinstance(
            trained_policy.featurizer.state_featurizer, BinarySingleStateFeaturizer
        )
        trained_policy.persist(tmpdir.strpath)
        loaded = trained_policy.__class__.load(tmpdir.strpath)
        assert isinstance(loaded.featurizer, MaxHistoryTrackerFeaturizer)
        assert loaded.featurizer.max_history == self.max_history
        assert isinstance(
            loaded.featurizer.state_featurizer, BinarySingleStateFeaturizer
        )

    async def test_persist_and_load(self, trained_policy, default_domain, tmpdir):
        trained_policy.persist(tmpdir.strpath)
        loaded = trained_policy.__class__.load(tmpdir.strpath)
        trackers = await train_trackers(default_domain, augmentation_factor=20)

        for tracker in trackers:
            predicted_probabilities = loaded.predict_action_probabilities(
                tracker, default_domain
            )
            actual_probabilities = trained_policy.predict_action_probabilities(
                tracker, default_domain
            )
            assert predicted_probabilities == actual_probabilities

    def test_prediction_on_empty_tracker(self, trained_policy, default_domain):
        tracker = DialogueStateTracker(
            UserMessage.DEFAULT_SENDER_ID, default_domain.slots
        )
        probabilities = trained_policy.predict_action_probabilities(
            tracker, default_domain
        )
        assert len(probabilities) == default_domain.num_actions
        assert max(probabilities) <= 1.0
        assert min(probabilities) >= 0.0

    @pytest.mark.filterwarnings(
        "ignore:.*without a trained model present.*:UserWarning"
    )
    def test_persist_and_load_empty_policy(self, tmpdir):
        empty_policy = self.create_policy(None, None)
        empty_policy.persist(tmpdir.strpath)
        loaded = empty_policy.__class__.load(tmpdir.strpath)
        assert loaded is not None

    @staticmethod
    def _get_next_action(policy, events, domain):
        tracker = get_tracker(events)

        scores = policy.predict_action_probabilities(tracker, domain)
        index = scores.index(max(scores))
        return domain.action_names[index]


class TestSklearnPolicy(PolicyTestCollection):
    def create_policy(self, featurizer, priority, **kwargs):
        p = SklearnPolicy(featurizer, priority, **kwargs)
        return p

    @pytest.yield_fixture
    def mock_search(self):
        with patch("rasa.core.policies.sklearn_policy.GridSearchCV") as gs:
            gs.best_estimator_ = "mockmodel"
            gs.best_score_ = 0.123
            gs.return_value = gs  # for __init__
            yield gs

    @pytest.fixture(scope="module")
    async def trackers(self, default_domain):
        return await train_trackers(default_domain, augmentation_factor=20)

    def test_additional_train_args_do_not_raise(
        self, default_domain, trackers, featurizer, priority
    ):
        policy = self.create_policy(featurizer=featurizer, priority=priority, cv=None)
        policy.train(
            trackers,
            domain=default_domain,
            interpreter=RegexInterpreter(),
            this_is_not_a_feature=True,
        )

    def test_cv_none_does_not_trigger_search(
        self, mock_search, default_domain, trackers, featurizer, priority
    ):
        policy = self.create_policy(featurizer=featurizer, priority=priority, cv=None)
        policy.train(trackers, domain=default_domain, interpreter=RegexInterpreter())

        assert mock_search.call_count == 0
        assert policy.model != "mockmodel"

    def test_cv_not_none_param_grid_none_triggers_search_without_params(
        self, mock_search, default_domain, trackers, featurizer, priority
    ):

        policy = self.create_policy(featurizer=featurizer, priority=priority, cv=3)
        policy.train(trackers, domain=default_domain, interpreter=RegexInterpreter())

        assert mock_search.call_count > 0
        assert mock_search.call_args_list[0][1]["cv"] == 3
        assert mock_search.call_args_list[0][1]["param_grid"] == {}
        assert policy.model == "mockmodel"

    def test_cv_not_none_param_grid_none_triggers_search_with_params(
        self, mock_search, default_domain, trackers, featurizer, priority
    ):
        param_grid = {"n_estimators": 50}
        policy = self.create_policy(
            featurizer=featurizer, priority=priority, cv=3, param_grid=param_grid
        )
        policy.train(trackers, domain=default_domain, interpreter=RegexInterpreter())

        assert mock_search.call_count > 0
        assert mock_search.call_args_list[0][1]["cv"] == 3
        assert mock_search.call_args_list[0][1]["param_grid"] == param_grid
        assert policy.model == "mockmodel"

    def test_missing_classes_filled_correctly(
        self, default_domain, trackers, tracker, featurizer, priority
    ):
        # Pretend that a couple of classes are missing and check that
        # those classes are predicted as 0, while the other class
        # probabilities are predicted normally.
        policy = self.create_policy(featurizer=featurizer, priority=priority, cv=None)

        classes = [1, 3]
        new_trackers = []
        for tr in trackers:
            new_tracker = DialogueStateTracker(
                UserMessage.DEFAULT_SENDER_ID, default_domain.slots
            )
            for e in tr.applied_events():
                if isinstance(e, ActionExecuted):
                    new_action = default_domain.action_for_index(
                        np.random.choice(classes), action_endpoint=None
                    ).name()
                    new_tracker.update(ActionExecuted(new_action))
                else:
                    new_tracker.update(e)

            new_trackers.append(new_tracker)

        policy.train(
            new_trackers, domain=default_domain, interpreter=RegexInterpreter()
        )
        predicted_probabilities = policy.predict_action_probabilities(
            tracker, default_domain
        )

        assert len(predicted_probabilities) == default_domain.num_actions
        assert np.allclose(sum(predicted_probabilities), 1.0)
        for i, prob in enumerate(predicted_probabilities):
            if i in classes:
                assert prob >= 0.0
            else:
                assert prob == 0.0

    def test_train_kwargs_are_set_on_model(
        self, default_domain, trackers, featurizer, priority
    ):
        policy = self.create_policy(
            featurizer=featurizer, priority=priority, cv=None, C=123
        )
        policy.train(trackers, domain=default_domain, interpreter=RegexInterpreter())
        assert policy.model.C == 123

    def test_train_with_shuffle_false(
        self, default_domain, trackers, featurizer, priority
    ):
        policy = self.create_policy(
            featurizer=featurizer, priority=priority, shuffle=False
        )
        # does not raise
        policy.train(trackers, domain=default_domain, interpreter=RegexInterpreter())


class TestTEDPolicy(PolicyTestCollection):
    def create_policy(self, featurizer, priority):
        p = TEDPolicy(featurizer=featurizer, priority=priority)
        return p

    def test_similarity_type(self, trained_policy):
        assert trained_policy.config[SIMILARITY_TYPE] == "inner"

    def test_ranking_length(self, trained_policy):
        assert trained_policy.config[RANKING_LENGTH] == 10

    def test_normalization(self, trained_policy, tracker, default_domain, monkeypatch):
        # first check the output is what we expect
        predicted_probabilities = trained_policy.predict_action_probabilities(
            tracker, default_domain
        )
        # count number of non-zero confidences
        assert (
            sum([confidence > 0 for confidence in predicted_probabilities])
            == trained_policy.config[RANKING_LENGTH]
        )
        # check that the norm is still 1
        assert sum(predicted_probabilities) == pytest.approx(1)

        # also check our function is called
        mock = Mock()
        monkeypatch.setattr(train_utils, "normalize", mock.normalize)
        trained_policy.predict_action_probabilities(tracker, default_domain)

        mock.normalize.assert_called_once()

    async def test_gen_batch(self, trained_policy, default_domain):
        training_trackers = await train_trackers(default_domain, augmentation_factor=0)
        training_data = trained_policy.featurize_for_training(
            training_trackers, default_domain
        )
        model_data = trained_policy._create_model_data(training_data.X, training_data.y)
        batch_size = 2
        batch_x, batch_y, _ = next(model_data._gen_batch(batch_size=batch_size))
        assert batch_x.shape[0] == batch_size and batch_y.shape[0] == batch_size
        assert (
            batch_x[0].shape == model_data.get("dialogue_features")[0][0].shape
            and batch_y[0].shape == model_data.get("label_features")[0][0].shape
        )
        batch_x, batch_y, _ = next(
            model_data._gen_batch(
                batch_size=batch_size, batch_strategy="balanced", shuffle=True
            )
        )
        assert batch_x.shape[0] == batch_size and batch_y.shape[0] == batch_size
        assert (
            batch_x[0].shape == model_data.get("dialogue_features")[0][0].shape
            and batch_y[0].shape == model_data.get("label_features")[0][0].shape
        )


class TestTEDPolicyMargin(TestTEDPolicy):
    def create_policy(self, featurizer, priority):
        p = TEDPolicy(featurizer=featurizer, priority=priority, **{LOSS_TYPE: "margin"})
        return p

    def test_similarity_type(self, trained_policy):
        assert trained_policy.config[SIMILARITY_TYPE] == "cosine"

    def test_normalization(self, trained_policy, tracker, default_domain, monkeypatch):
        # Mock actual normalization method
        mock = Mock()
        monkeypatch.setattr(train_utils, "normalize", mock.normalize)
        trained_policy.predict_action_probabilities(tracker, default_domain)

        # function should not get called for margin loss_type
        mock.normalize.assert_not_called()


class TestTEDPolicyWithEval(TestTEDPolicy):
    def create_policy(self, featurizer, priority):
        p = TEDPolicy(
            featurizer=featurizer,
            priority=priority,
            **{SCALE_LOSS: False, EVAL_NUM_EXAMPLES: 4},
        )
        return p


class TestTEDPolicyNoNormalization(TestTEDPolicy):
    def create_policy(self, featurizer, priority):
        p = TEDPolicy(featurizer=featurizer, priority=priority, **{RANKING_LENGTH: 0})
        return p

    def test_ranking_length(self, trained_policy):
        assert trained_policy.config[RANKING_LENGTH] == 0

    def test_normalization(self, trained_policy, tracker, default_domain, monkeypatch):
        # first check the output is what we expect
        predicted_probabilities = trained_policy.predict_action_probabilities(
            tracker, default_domain
        )
        # there should be no normalization
        assert all([confidence > 0 for confidence in predicted_probabilities])

        # also check our function is not called
        mock = Mock()
        monkeypatch.setattr(train_utils, "normalize", mock.normalize)
        trained_policy.predict_action_probabilities(tracker, default_domain)

        mock.normalize.assert_not_called()


class TestTEDPolicyLowRankingLength(TestTEDPolicy):
    def create_policy(self, featurizer, priority):
        p = TEDPolicy(featurizer=featurizer, priority=priority, **{RANKING_LENGTH: 3})
        return p

    def test_ranking_length(self, trained_policy):
        assert trained_policy.config[RANKING_LENGTH] == 3


class TestTEDPolicyHighRankingLength(TestTEDPolicy):
    def create_policy(self, featurizer, priority):
        p = TEDPolicy(featurizer=featurizer, priority=priority, **{RANKING_LENGTH: 11})
        return p

    def test_ranking_length(self, trained_policy):
        assert trained_policy.config[RANKING_LENGTH] == 11


class TestTEDPolicyWithFullDialogue(TestTEDPolicy):
    def create_policy(self, featurizer, priority):
        # use standard featurizer from TEDPolicy,
        # since it is using FullDialogueTrackerFeaturizer
        # if max_history is not specified
        p = TEDPolicy(priority=priority)
        return p

    def test_featurizer(self, trained_policy, tmpdir):
        assert isinstance(trained_policy.featurizer, FullDialogueTrackerFeaturizer)
        assert isinstance(
            trained_policy.featurizer.state_featurizer,
            LabelTokenizerSingleStateFeaturizer,
        )
        trained_policy.persist(tmpdir.strpath)
        loaded = trained_policy.__class__.load(tmpdir.strpath)
        assert isinstance(loaded.featurizer, FullDialogueTrackerFeaturizer)
        assert isinstance(
            loaded.featurizer.state_featurizer, LabelTokenizerSingleStateFeaturizer
        )


class TestTEDPolicyWithMaxHistory(TestTEDPolicy):
    def create_policy(self, featurizer, priority):
        # use standard featurizer from TEDPolicy,
        # since it is using MaxHistoryTrackerFeaturizer
        # if max_history is specified
        p = TEDPolicy(priority=priority, max_history=self.max_history)
        return p

    def test_featurizer(self, trained_policy, tmpdir):
        assert isinstance(trained_policy.featurizer, MaxHistoryTrackerFeaturizer)
        assert trained_policy.featurizer.max_history == self.max_history
        assert isinstance(
            trained_policy.featurizer.state_featurizer,
            LabelTokenizerSingleStateFeaturizer,
        )
        trained_policy.persist(tmpdir.strpath)
        loaded = trained_policy.__class__.load(tmpdir.strpath)
        assert isinstance(loaded.featurizer, MaxHistoryTrackerFeaturizer)
        assert loaded.featurizer.max_history == self.max_history
        assert isinstance(
            loaded.featurizer.state_featurizer, LabelTokenizerSingleStateFeaturizer
        )


class TestTEDPolicyWithRelativeAttention(TestTEDPolicy):
    def create_policy(self, featurizer, priority):
        p = TEDPolicy(
            featurizer=featurizer,
            priority=priority,
            **{
                KEY_RELATIVE_ATTENTION: True,
                VALUE_RELATIVE_ATTENTION: True,
                MAX_RELATIVE_POSITION: 5,
            },
        )
        return p


class TestMemoizationPolicy(PolicyTestCollection):
    def create_policy(self, featurizer, priority):
        max_history = None
        if isinstance(featurizer, MaxHistoryTrackerFeaturizer):
            max_history = featurizer.max_history
        p = MemoizationPolicy(priority=priority, max_history=max_history)
        return p

    def test_featurizer(self, trained_policy, tmpdir):
        assert isinstance(trained_policy.featurizer, MaxHistoryTrackerFeaturizer)
        assert trained_policy.featurizer.state_featurizer is None
        trained_policy.persist(tmpdir.strpath)
        loaded = trained_policy.__class__.load(tmpdir.strpath)
        assert isinstance(loaded.featurizer, MaxHistoryTrackerFeaturizer)
        assert loaded.featurizer.state_featurizer is None

    async def test_memorise(self, trained_policy, default_domain):
        trackers = await train_trackers(default_domain, augmentation_factor=20)
        trained_policy.train(trackers, default_domain, RegexInterpreter())
        lookup_with_augmentation = trained_policy.lookup

        trackers = [
            t for t in trackers if not hasattr(t, "is_augmented") or not t.is_augmented
        ]

        (
            all_states,
            all_actions,
        ) = trained_policy.featurizer.training_states_and_actions(
            trackers, default_domain
        )

        for tracker, states, actions in zip(trackers, all_states, all_actions):
            recalled = trained_policy.recall(states, tracker, default_domain)
            assert recalled == default_domain.index_for_action(actions[0])

        nums = np.random.randn(default_domain.num_states)
        random_states = [{f: num for f, num in zip(default_domain.input_states, nums)}]
        assert trained_policy._recall_states(random_states) is None

        # compare augmentation for augmentation_factor of 0 and 20:
        trackers_no_augmentation = await train_trackers(
            default_domain, augmentation_factor=0
        )
        trained_policy.train(
            trackers_no_augmentation, default_domain, RegexInterpreter()
        )
        lookup_no_augmentation = trained_policy.lookup

        assert lookup_no_augmentation == lookup_with_augmentation

    def test_memorise_with_nlu(self, trained_policy, default_domain):
        filename = "data/test_dialogues/default.json"
        dialogue = read_dialogue_file(filename)

        tracker = DialogueStateTracker(dialogue.name, default_domain.slots)
        tracker.recreate_from_dialogue(dialogue)
        states = trained_policy.featurizer.prediction_states([tracker], default_domain)[
            0
        ]

        recalled = trained_policy.recall(states, tracker, default_domain)
        assert recalled is not None


class TestAugmentedMemoizationPolicy(TestMemoizationPolicy):
    def create_policy(self, featurizer, priority):
        max_history = None
        if isinstance(featurizer, MaxHistoryTrackerFeaturizer):
            max_history = featurizer.max_history
        p = AugmentedMemoizationPolicy(priority=priority, max_history=max_history)
        return p


<<<<<<< HEAD
=======
class TestFormPolicy(TestMemoizationPolicy):
    def create_policy(self, featurizer, priority):
        p = FormPolicy(priority=priority)
        return p

    async def test_memorise(self, trained_policy, default_domain):
        domain = Domain.load("data/test_domains/form.yml")
        trackers = await training.load_data("data/test_stories/stories_form.md", domain)
        trained_policy.train(trackers, domain, RegexInterpreter())

        (
            all_states,
            all_actions,
        ) = trained_policy.featurizer.training_states_and_actions(trackers, domain)

        for tracker, states, actions in zip(trackers, all_states, all_actions):
            for state in states:
                if state is not None:
                    # check that 'form: inform' was ignored
                    assert "intent_inform" not in state.keys()
            recalled = trained_policy.recall(states, tracker, domain)
            active_form = trained_policy._get_active_form_name(states[-1])

            if states[0] is not None and states[-1] is not None:
                # explicitly set intents and actions before listen after
                # which FormPolicy should not predict a form action and
                # should add FormValidation(False) event
                # @formatter:off
                is_no_validation = (
                    (
                        "prev_some_form" in states[0].keys()
                        and "intent_default" in states[-1].keys()
                    )
                    or (
                        "prev_some_form" in states[0].keys()
                        and "intent_stop" in states[-1].keys()
                    )
                    or (
                        "prev_utter_ask_continue" in states[0].keys()
                        and "intent_affirm" in states[-1].keys()
                    )
                    or (
                        "prev_utter_ask_continue" in states[0].keys()
                        and "intent_deny" in states[-1].keys()
                    )
                    # comes from the fact that intent_inform after utter_ask_continue
                    # is not read from stories
                    or (
                        "prev_utter_ask_continue" in states[0].keys()
                        and "intent_stop" in states[-1].keys()
                    )
                )
                # @formatter:on
            else:
                is_no_validation = False

            if "intent_start_form" in states[-1]:
                # explicitly check that intent that starts the form
                # is not memorized as non validation intent
                assert recalled is None
            elif is_no_validation:
                assert recalled == active_form
            else:
                assert recalled is None

        nums = np.random.randn(domain.num_states)
        random_states = [{f: num for f, num in zip(domain.input_states, nums)}]
        assert trained_policy.recall(random_states, None, domain) is None

    def test_memorise_with_nlu(self, trained_policy, default_domain):
        pass


>>>>>>> 4830308f
class TestMappingPolicy(PolicyTestCollection):
    def create_policy(self, featurizer, priority):
        p = MappingPolicy()
        return p

    def test_featurizer(self, trained_policy, tmpdir):
        assert trained_policy.featurizer is None
        trained_policy.persist(tmpdir.strpath)
        loaded = trained_policy.__class__.load(tmpdir.strpath)
        assert loaded.featurizer is None

    @pytest.fixture(scope="module")
    def domain_with_mapping(self):
        return Domain.load(DEFAULT_DOMAIN_PATH_WITH_MAPPING)

    @pytest.fixture
    def tracker(self, domain_with_mapping):
        return DialogueStateTracker(
            UserMessage.DEFAULT_SENDER_ID, domain_with_mapping.slots
        )

    @pytest.fixture(
        params=[
            ("default", "utter_default"),
            ("greet", "utter_greet"),
            (USER_INTENT_RESTART, ACTION_RESTART_NAME),
            (USER_INTENT_BACK, ACTION_BACK_NAME),
        ]
    )
    def intent_mapping(self, request):
        return request.param

    def test_predict_mapped_action(self, priority, domain_with_mapping, intent_mapping):
        policy = self.create_policy(None, priority)
        events = [
            ActionExecuted(ACTION_LISTEN_NAME),
            user_uttered(intent_mapping[0], 1),
        ]

        assert (
            self._get_next_action(policy, events, domain_with_mapping)
            == intent_mapping[1]
        )

    def test_restart_if_paused(self, priority, domain_with_mapping):
        policy = self.create_policy(None, priority)
        events = [ConversationPaused(), user_uttered(USER_INTENT_RESTART, 1)]

        assert (
            self._get_next_action(policy, events, domain_with_mapping)
            == ACTION_RESTART_NAME
        )

    def test_predict_action_listen(self, priority, domain_with_mapping, intent_mapping):
        policy = self.create_policy(None, priority)
        events = [
            ActionExecuted(ACTION_LISTEN_NAME),
            user_uttered(intent_mapping[0], 1),
            ActionExecuted(intent_mapping[1], policy="policy_0_MappingPolicy"),
        ]
        tracker = get_tracker(events)
        scores = policy.predict_action_probabilities(tracker, domain_with_mapping)
        index = scores.index(max(scores))
        action_planned = domain_with_mapping.action_names[index]
        assert action_planned == ACTION_LISTEN_NAME
        assert scores != [0] * domain_with_mapping.num_actions

    def test_do_not_follow_other_policy(
        self, priority, domain_with_mapping, intent_mapping
    ):
        policy = self.create_policy(None, priority)
        events = [
            ActionExecuted(ACTION_LISTEN_NAME),
            user_uttered(intent_mapping[0], 1),
            ActionExecuted(intent_mapping[1], policy="other_policy"),
        ]
        tracker = get_tracker(events)
        scores = policy.predict_action_probabilities(tracker, domain_with_mapping)
        assert scores == [0] * domain_with_mapping.num_actions


class TestFallbackPolicy(PolicyTestCollection):
    def create_policy(self, featurizer, priority):
        p = FallbackPolicy(priority=priority)
        return p

    def test_featurizer(self, trained_policy, tmpdir):
        assert trained_policy.featurizer is None
        trained_policy.persist(tmpdir.strpath)
        loaded = trained_policy.__class__.load(tmpdir.strpath)
        assert loaded.featurizer is None

    @pytest.mark.parametrize(
        "top_confidence, all_confidences, last_action_name, should_nlu_fallback",
        [
            (0.1, [0.1], "some_action", False),
            (0.1, [0.1], "action_listen", True),
            (0.9, [0.9, 0.1], "some_action", False),
            (0.9, [0.9, 0.1], "action_listen", False),
            (0.4, [0.4, 0.35], "some_action", False),
            (0.4, [0.4, 0.35], "action_listen", True),
            (0.9, [0.9, 0.85], "action_listen", True),
        ],
    )
    def test_should_nlu_fallback(
        self,
        trained_policy,
        top_confidence,
        all_confidences,
        last_action_name,
        should_nlu_fallback,
    ):
        nlu_data = {
            "intent": {"confidence": top_confidence},
            "intent_ranking": [
                {"confidence": confidence} for confidence in all_confidences
            ],
        }
        assert (
            trained_policy.should_nlu_fallback(nlu_data, last_action_name)
            is should_nlu_fallback
        )


class TestTwoStageFallbackPolicy(TestFallbackPolicy):
    def create_policy(self, featurizer, priority):
        p = TwoStageFallbackPolicy(
            priority=priority, deny_suggestion_intent_name="deny"
        )
        return p

    @pytest.fixture(scope="class")
    def default_domain(self):
        content = """
        intents:
          - greet
          - bye
          - affirm
          - deny
        """
        return Domain.from_yaml(content)

    @staticmethod
    async def _get_tracker_after_reverts(events, channel, nlg, domain):
        tracker = get_tracker(events)
        action = ActionRevertFallbackEvents()
        events += await action.run(channel, nlg, tracker, domain)

        return get_tracker(events)

    def test_ask_affirmation(self, trained_policy, default_domain):
        events = [ActionExecuted(ACTION_LISTEN_NAME), user_uttered("Hi", 0.2)]

        next_action = self._get_next_action(trained_policy, events, default_domain)

        assert next_action == ACTION_DEFAULT_ASK_AFFIRMATION_NAME

    async def test_affirmation(self, default_channel, default_nlg, default_domain):
        events = [
            ActionExecuted(ACTION_LISTEN_NAME),
            user_uttered("greet", 1),
            ActionExecuted("utter_hello"),
            ActionExecuted(ACTION_LISTEN_NAME),
            user_uttered("greet", 0.2),
            ActionExecuted(ACTION_DEFAULT_ASK_AFFIRMATION_NAME),
            ActionExecuted(ACTION_LISTEN_NAME),
            user_uttered("greet", 1),
        ]

        tracker = await self._get_tracker_after_reverts(
            events, default_channel, default_nlg, default_domain
        )

        assert "greet" == tracker.latest_message.parse_data["intent"]["name"]
        assert tracker.export_stories() == (
            "## sender\n* greet\n    - utter_hello\n* greet\n"
        )

    def test_ask_rephrase(self, trained_policy, default_domain):
        events = [
            ActionExecuted(ACTION_LISTEN_NAME),
            user_uttered("greet", 0.2),
            ActionExecuted(ACTION_DEFAULT_ASK_AFFIRMATION_NAME),
            ActionExecuted(ACTION_LISTEN_NAME),
            user_uttered("deny", 1),
        ]

        next_action = self._get_next_action(trained_policy, events, default_domain)

        assert next_action == ACTION_DEFAULT_ASK_REPHRASE_NAME

    async def test_successful_rephrasing(
        self, default_channel, default_nlg, default_domain
    ):
        events = [
            ActionExecuted(ACTION_LISTEN_NAME),
            user_uttered("greet", 0.2),
            ActionExecuted(ACTION_DEFAULT_ASK_AFFIRMATION_NAME),
            ActionExecuted(ACTION_LISTEN_NAME),
            user_uttered("deny", 1),
            ActionExecuted(ACTION_DEFAULT_ASK_REPHRASE_NAME),
            ActionExecuted(ACTION_LISTEN_NAME),
            user_uttered("bye", 1),
        ]

        tracker = await self._get_tracker_after_reverts(
            events, default_channel, default_nlg, default_domain
        )

        assert "bye" == tracker.latest_message.parse_data["intent"]["name"]
        assert tracker.export_stories() == "## sender\n* bye\n"

    def test_affirm_rephrased_intent(self, trained_policy, default_domain):
        events = [
            ActionExecuted(ACTION_LISTEN_NAME),
            user_uttered("greet", 0.2),
            ActionExecuted(ACTION_DEFAULT_ASK_AFFIRMATION_NAME),
            ActionExecuted(ACTION_LISTEN_NAME),
            user_uttered("deny", 1),
            ActionExecuted(ACTION_DEFAULT_ASK_REPHRASE_NAME),
            ActionExecuted(ACTION_LISTEN_NAME),
            user_uttered("greet", 0.2),
        ]

        next_action = self._get_next_action(trained_policy, events, default_domain)

        assert next_action == ACTION_DEFAULT_ASK_AFFIRMATION_NAME

    async def test_affirmed_rephrasing(
        self, default_channel, default_nlg, default_domain
    ):
        events = [
            ActionExecuted(ACTION_LISTEN_NAME),
            user_uttered("greet", 0.2),
            ActionExecuted(ACTION_DEFAULT_ASK_AFFIRMATION_NAME),
            ActionExecuted(ACTION_LISTEN_NAME),
            user_uttered("deny", 1),
            ActionExecuted(ACTION_DEFAULT_ASK_REPHRASE_NAME),
            ActionExecuted(ACTION_LISTEN_NAME),
            user_uttered("bye", 0.2),
            ActionExecuted(ACTION_DEFAULT_ASK_AFFIRMATION_NAME),
            ActionExecuted(ACTION_LISTEN_NAME),
            user_uttered("bye", 1),
        ]

        tracker = await self._get_tracker_after_reverts(
            events, default_channel, default_nlg, default_domain
        )

        assert "bye" == tracker.latest_message.parse_data["intent"]["name"]
        assert tracker.export_stories() == "## sender\n* bye\n"

    def test_denied_rephrasing_affirmation(self, trained_policy, default_domain):
        events = [
            ActionExecuted(ACTION_LISTEN_NAME),
            user_uttered("greet", 0.2),
            ActionExecuted(ACTION_DEFAULT_ASK_AFFIRMATION_NAME),
            ActionExecuted(ACTION_LISTEN_NAME),
            user_uttered("deny", 1),
            ActionExecuted(ACTION_DEFAULT_ASK_REPHRASE_NAME),
            ActionExecuted(ACTION_LISTEN_NAME),
            user_uttered("bye", 0.2),
            ActionExecuted(ACTION_DEFAULT_ASK_AFFIRMATION_NAME),
            ActionExecuted(ACTION_LISTEN_NAME),
            user_uttered("deny", 1),
        ]

        next_action = self._get_next_action(trained_policy, events, default_domain)

        assert next_action == ACTION_DEFAULT_FALLBACK_NAME

    async def test_rephrasing_instead_affirmation(
        self, default_channel, default_nlg, default_domain
    ):
        events = [
            ActionExecuted(ACTION_LISTEN_NAME),
            user_uttered("greet", 1),
            ActionExecuted("utter_hello"),
            ActionExecuted(ACTION_LISTEN_NAME),
            user_uttered("greet", 0.2),
            ActionExecuted(ACTION_DEFAULT_ASK_AFFIRMATION_NAME),
            ActionExecuted(ACTION_LISTEN_NAME),
            user_uttered("bye", 1),
        ]

        tracker = await self._get_tracker_after_reverts(
            events, default_channel, default_nlg, default_domain
        )

        assert "bye" == tracker.latest_message.parse_data["intent"]["name"]
        assert tracker.export_stories() == (
            "## sender\n* greet\n    - utter_hello\n* bye\n"
        )

    def test_unknown_instead_affirmation(self, trained_policy, default_domain):
        events = [
            ActionExecuted(ACTION_LISTEN_NAME),
            user_uttered("greet", 0.2),
            ActionExecuted(ACTION_DEFAULT_ASK_AFFIRMATION_NAME),
            ActionExecuted(ACTION_LISTEN_NAME),
            user_uttered("greet", 0.2),
        ]

        next_action = self._get_next_action(trained_policy, events, default_domain)

        assert next_action == ACTION_DEFAULT_FALLBACK_NAME

    def test_listen_after_hand_off(self, trained_policy, default_domain):
        events = [ActionExecuted(ACTION_DEFAULT_FALLBACK_NAME)]

        next_action = self._get_next_action(trained_policy, events, default_domain)

        assert next_action == ACTION_LISTEN_NAME<|MERGE_RESOLUTION|>--- conflicted
+++ resolved
@@ -540,82 +540,6 @@
         return p
 
 
-<<<<<<< HEAD
-=======
-class TestFormPolicy(TestMemoizationPolicy):
-    def create_policy(self, featurizer, priority):
-        p = FormPolicy(priority=priority)
-        return p
-
-    async def test_memorise(self, trained_policy, default_domain):
-        domain = Domain.load("data/test_domains/form.yml")
-        trackers = await training.load_data("data/test_stories/stories_form.md", domain)
-        trained_policy.train(trackers, domain, RegexInterpreter())
-
-        (
-            all_states,
-            all_actions,
-        ) = trained_policy.featurizer.training_states_and_actions(trackers, domain)
-
-        for tracker, states, actions in zip(trackers, all_states, all_actions):
-            for state in states:
-                if state is not None:
-                    # check that 'form: inform' was ignored
-                    assert "intent_inform" not in state.keys()
-            recalled = trained_policy.recall(states, tracker, domain)
-            active_form = trained_policy._get_active_form_name(states[-1])
-
-            if states[0] is not None and states[-1] is not None:
-                # explicitly set intents and actions before listen after
-                # which FormPolicy should not predict a form action and
-                # should add FormValidation(False) event
-                # @formatter:off
-                is_no_validation = (
-                    (
-                        "prev_some_form" in states[0].keys()
-                        and "intent_default" in states[-1].keys()
-                    )
-                    or (
-                        "prev_some_form" in states[0].keys()
-                        and "intent_stop" in states[-1].keys()
-                    )
-                    or (
-                        "prev_utter_ask_continue" in states[0].keys()
-                        and "intent_affirm" in states[-1].keys()
-                    )
-                    or (
-                        "prev_utter_ask_continue" in states[0].keys()
-                        and "intent_deny" in states[-1].keys()
-                    )
-                    # comes from the fact that intent_inform after utter_ask_continue
-                    # is not read from stories
-                    or (
-                        "prev_utter_ask_continue" in states[0].keys()
-                        and "intent_stop" in states[-1].keys()
-                    )
-                )
-                # @formatter:on
-            else:
-                is_no_validation = False
-
-            if "intent_start_form" in states[-1]:
-                # explicitly check that intent that starts the form
-                # is not memorized as non validation intent
-                assert recalled is None
-            elif is_no_validation:
-                assert recalled == active_form
-            else:
-                assert recalled is None
-
-        nums = np.random.randn(domain.num_states)
-        random_states = [{f: num for f, num in zip(domain.input_states, nums)}]
-        assert trained_policy.recall(random_states, None, domain) is None
-
-    def test_memorise_with_nlu(self, trained_policy, default_domain):
-        pass
-
-
->>>>>>> 4830308f
 class TestMappingPolicy(PolicyTestCollection):
     def create_policy(self, featurizer, priority):
         p = MappingPolicy()
