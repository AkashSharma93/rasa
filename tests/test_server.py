import asyncio
import json
import os
from http import HTTPStatus
from multiprocessing.managers import DictProxy
from pathlib import Path
from unittest.mock import Mock, ANY
import requests
import time
import uuid
import urllib.parse

from typing import List, Text, Type, Generator, NoReturn, Dict, Optional
from contextlib import ExitStack

from _pytest import pathlib
from _pytest.monkeypatch import MonkeyPatch
from aioresponses import aioresponses

import pytest
from freezegun import freeze_time
from mock import MagicMock
from multiprocessing import Process, Manager

import rasa
import rasa.constants
import rasa.shared.constants
import rasa.shared.utils.io
import rasa.utils.io
import rasa.server
import rasa.nlu
from rasa.core import utils
from rasa.core.tracker_store import InMemoryTrackerStore
from rasa.nlu.test import CVEvaluationResult
from rasa.shared.core import events
from rasa.core.agent import Agent
from rasa.core.channels import (
    channel,
    CollectingOutputChannel,
    RestInput,
    SlackInput,
    CallbackInput,
)
from rasa.train import TrainingResult
from rasa.core.channels.slack import SlackBot
from rasa.shared.core.constants import ACTION_SESSION_START_NAME, ACTION_LISTEN_NAME
from rasa.shared.core.domain import Domain, SessionConfig
from rasa.shared.core.events import (
    Event,
    UserUttered,
    SlotSet,
    BotUttered,
    ActionExecuted,
    SessionStarted,
)
from rasa.shared.core.trackers import DialogueStateTracker
from rasa.model import unpack_model
from rasa.shared.nlu.constants import INTENT_NAME_KEY
from rasa.utils.endpoints import EndpointConfig
from sanic import Sanic
from sanic.testing import SanicASGITestClient

from tests.core.conftest import DEFAULT_STACK_CONFIG
from tests.nlu.utilities import ResponseTest
from tests.utilities import json_of_latest_request, latest_request
from ruamel.yaml import StringIO


# a couple of event instances that we can use for testing
test_events = [
    Event.from_parameters(
        {
            "event": UserUttered.type_name,
            "text": "/goodbye",
            "parse_data": {
                "intent": {"confidence": 1.0, INTENT_NAME_KEY: "greet"},
                "entities": [],
            },
        }
    ),
    BotUttered("Welcome!", {"test": True}),
    SlotSet("cuisine", 34),
    SlotSet("cuisine", "34"),
    SlotSet("location", None),
    SlotSet("location", [34, "34", None]),
]

# sequence of events expected at the beginning of trackers
session_start_sequence: List[Event] = [
    ActionExecuted(ACTION_SESSION_START_NAME),
    SessionStarted(),
    ActionExecuted(ACTION_LISTEN_NAME),
]


@pytest.fixture
def rasa_app_without_api(rasa_server_without_api: Sanic) -> SanicASGITestClient:
    return rasa_server_without_api.asgi_client


@pytest.fixture
def rasa_app(rasa_server: Sanic) -> SanicASGITestClient:
    return rasa_server.asgi_client


@pytest.fixture
def rasa_app_nlu(rasa_nlu_server: Sanic) -> SanicASGITestClient:
    return rasa_nlu_server.asgi_client


@pytest.fixture
def rasa_app_core(rasa_core_server: Sanic) -> SanicASGITestClient:
    return rasa_core_server.asgi_client


@pytest.fixture
def rasa_secured_app(rasa_server_secured: Sanic) -> SanicASGITestClient:
    return rasa_server_secured.asgi_client


async def test_root(rasa_app: SanicASGITestClient):
    _, response = await rasa_app.get("/")
    assert response.status == HTTPStatus.OK
    assert response.text.startswith("Hello from Rasa:")


async def test_root_without_enable_api(rasa_app_without_api: SanicASGITestClient):
    _, response = await rasa_app_without_api.get("/")
    assert response.status == HTTPStatus.OK
    assert response.text.startswith("Hello from Rasa:")


async def test_root_secured(rasa_secured_app: SanicASGITestClient):
    _, response = await rasa_secured_app.get("/")
    assert response.status == HTTPStatus.OK
    assert response.text.startswith("Hello from Rasa:")


async def test_version(rasa_app: SanicASGITestClient):
    _, response = await rasa_app.get("/version")
    content = response.json()
    assert response.status == HTTPStatus.OK
    assert content.get("version") == rasa.__version__
    assert (
        content.get("minimum_compatible_version")
        == rasa.constants.MINIMUM_COMPATIBLE_VERSION
    )


async def test_status(rasa_app: SanicASGITestClient, trained_rasa_model: Text):
    _, response = await rasa_app.get("/status")
    model_file = response.json()["model_file"]
    assert response.status == HTTPStatus.OK
    assert "fingerprint" in response.json()
    assert os.path.isfile(model_file)
    assert model_file == trained_rasa_model


async def test_status_nlu_only(
    rasa_app_nlu: SanicASGITestClient, trained_nlu_model: Text
):
    _, response = await rasa_app_nlu.get("/status")
    model_file = response.json()["model_file"]
    assert response.status == HTTPStatus.OK
    assert "fingerprint" in response.json()
    assert "model_file" in response.json()
    assert model_file == trained_nlu_model


async def test_status_secured(rasa_secured_app: SanicASGITestClient):
    _, response = await rasa_secured_app.get("/status")
    assert response.status == HTTPStatus.UNAUTHORIZED


async def test_status_not_ready_agent(rasa_app: SanicASGITestClient):
    rasa_app.app.agent = None
    _, response = await rasa_app.get("/status")
    assert response.status == HTTPStatus.CONFLICT


@pytest.fixture
def shared_statuses() -> DictProxy:
    return Manager().dict()


@pytest.fixture
def background_server(
    shared_statuses: DictProxy, tmpdir: pathlib.Path, monkeypatch: MonkeyPatch
) -> Generator[Process, None, None]:
    # Create a fake model archive which the mocked train function can return

    fake_model = Path(tmpdir) / "fake_model.tar.gz"
    fake_model.touch()
    fake_model_path = str(fake_model)

    # Fake training function which blocks until we tell it to stop blocking
    # If we can send a status request while this is blocking, we can be sure that the
    # actual training is also not blocking
<<<<<<< HEAD
    def mocked_training_function(*_, **__) -> TrainingResult:
=======
    async def mocked_training_function(*_, **__) -> Text:
>>>>>>> 5ab53500
        # Tell the others that we are now blocking
        shared_statuses["started_training"] = True
        # Block until somebody tells us to not block anymore
        while shared_statuses.get("stop_training") is not True:
            time.sleep(1)

        return TrainingResult(model=fake_model_path)

    def run_server(monkeypatch: MonkeyPatch) -> NoReturn:
        import sys

        monkeypatch.setattr(
            sys.modules["rasa.train"], "train_async", mocked_training_function,
        )

        from rasa import __main__

        sys.argv = ["rasa", "run", "--enable-api"]
        __main__.main()

    server = Process(target=run_server, args=(monkeypatch,))
    yield server
    server.terminate()


@pytest.fixture()
def training_request(
    shared_statuses: DictProxy, tmp_path: Path
) -> Generator[Process, None, None]:
    def send_request() -> None:
        payload = {}
        project_path = Path("examples") / "formbot"

        for file in [
            "domain.yml",
            "config.yml",
            Path("data") / "rules.yml",
            Path("data") / "stories.yml",
            Path("data") / "nlu.yml",
        ]:
            full_path = project_path / file
            # Read in as dictionaries to avoid that keys, which are specified in
            # multiple files (such as 'version'), clash.
            content = rasa.shared.utils.io.read_yaml_file(full_path)
            payload.update(content)

        concatenated_payload_file = tmp_path / "concatenated.yml"
        rasa.shared.utils.io.write_yaml(payload, concatenated_payload_file)

        payload_as_yaml = concatenated_payload_file.read_text()

        response = requests.post(
            "http://localhost:5005/model/train",
            data=payload_as_yaml,
            headers={"Content-type": rasa.server.YAML_CONTENT_TYPE},
            params={"force_training": True},
        )
        shared_statuses["training_result"] = response.status_code

    train_request = Process(target=send_request)
    yield train_request
    train_request.terminate()


# Due to unknown reasons this test can not be run in pycharm, it
# results in segfaults...will skip in that case - test will still get run on CI.
# It also doesn't run on Windows because of Process-related calls and an attempt
# to start/terminate a process. We will investigate this case further later:
# https://github.com/RasaHQ/rasa/issues/6302
@pytest.mark.skipif("PYCHARM_HOSTED" in os.environ, reason="results in segfault")
@pytest.mark.skip_on_windows
def test_train_status_is_not_blocked_by_training(
    background_server: Process, shared_statuses: DictProxy, training_request: Process
):
    background_server.start()

    def is_server_ready() -> bool:
        try:
            return (
                requests.get("http://localhost:5005/status").status_code
                == HTTPStatus.OK
            )
        except Exception:
            return False

    # wait until server is up before sending train request and status test loop
    start = time.time()
    while not is_server_ready() and time.time() - start < 60:
        time.sleep(1)

    assert is_server_ready()

    training_request.start()

    # Wait until the blocking training function was called
    start = time.time()
    while (
        shared_statuses.get("started_training") is not True and time.time() - start < 60
    ):
        time.sleep(1)

    # Check if the number of currently running trainings was incremented
    response = requests.get("http://localhost:5005/status")
    assert response.status_code == HTTPStatus.OK
    assert response.json()["num_active_training_jobs"] == 1

    # Tell the blocking training function to stop
    shared_statuses["stop_training"] = True

    start = time.time()
    while shared_statuses.get("training_result") is None and time.time() - start < 60:
        time.sleep(1)
    assert shared_statuses.get("training_result")

    # Check that the training worked correctly
    assert shared_statuses["training_result"] == HTTPStatus.OK

    # Check if the number of currently running trainings was decremented
    response = requests.get("http://localhost:5005/status")
    assert response.status_code == HTTPStatus.OK
    assert response.json()["num_active_training_jobs"] == 0


@pytest.mark.parametrize(
    "response_test",
    [
        ResponseTest(
            "/model/parse",
            {
                "entities": [],
                "intent": {"confidence": 1.0, INTENT_NAME_KEY: "greet"},
                "text": "hello",
            },
            payload={"text": "hello"},
        ),
        ResponseTest(
            "/model/parse",
            {
                "entities": [],
                "intent": {"confidence": 1.0, INTENT_NAME_KEY: "greet"},
                "text": "hello",
            },
            payload={"text": "hello"},
        ),
        ResponseTest(
            "/model/parse",
            {
                "entities": [],
                "intent": {"confidence": 1.0, INTENT_NAME_KEY: "greet"},
                "text": "hello ńöñàśçií",
            },
            payload={"text": "hello ńöñàśçií"},
        ),
    ],
)
async def test_parse(rasa_app: SanicASGITestClient, response_test: ResponseTest):
    _, response = await rasa_app.post(
        response_test.endpoint, json=response_test.payload
    )
    rjs = response.json()
    assert response.status == HTTPStatus.OK
    assert all(prop in rjs for prop in ["entities", "intent", "text"])
    assert rjs["entities"] == response_test.expected_response["entities"]
    assert rjs["text"] == response_test.expected_response["text"]
    assert rjs["intent"] == response_test.expected_response["intent"]


@pytest.mark.parametrize(
    "response_test",
    [
        ResponseTest(
            "/model/parse?emulation_mode=wit",
            {
                "entities": [],
                "intent": {"confidence": 1.0, INTENT_NAME_KEY: "greet"},
                "text": "hello",
            },
            payload={"text": "hello"},
        ),
        ResponseTest(
            "/model/parse?emulation_mode=dialogflow",
            {
                "entities": [],
                "intent": {"confidence": 1.0, INTENT_NAME_KEY: "greet"},
                "text": "hello",
            },
            payload={"text": "hello"},
        ),
        ResponseTest(
            "/model/parse?emulation_mode=luis",
            {
                "entities": [],
                "intent": {"confidence": 1.0, INTENT_NAME_KEY: "greet"},
                "text": "hello ńöñàśçií",
            },
            payload={"text": "hello ńöñàśçií"},
        ),
    ],
)
async def test_parse_with_different_emulation_mode(
    rasa_app: SanicASGITestClient, response_test: ResponseTest
):
    _, response = await rasa_app.post(
        response_test.endpoint, json=response_test.payload
    )
    assert response.status == HTTPStatus.OK


async def test_parse_without_nlu_model(rasa_app_core: SanicASGITestClient):
    _, response = await rasa_app_core.post("/model/parse", json={"text": "hello"})
    assert response.status == HTTPStatus.OK

    rjs = response.json()
    assert all(prop in rjs for prop in ["entities", "intent", "text"])


async def test_parse_on_invalid_emulation_mode(rasa_app_nlu: SanicASGITestClient):
    _, response = await rasa_app_nlu.post(
        "/model/parse?emulation_mode=ANYTHING", json={"text": "hello"}
    )
    assert response.status == HTTPStatus.BAD_REQUEST


async def test_train_stack_success(
    rasa_app: SanicASGITestClient,
    default_domain_path: Text,
    default_stories_file: Text,
    default_stack_config: Text,
    default_nlu_data: Text,
    tmp_path: Path,
):
    with ExitStack() as stack:
        domain_file = stack.enter_context(open(default_domain_path))
        config_file = stack.enter_context(open(default_stack_config))
        stories_file = stack.enter_context(open(default_stories_file))
        nlu_file = stack.enter_context(open(default_nlu_data))

        payload = dict(
            domain=domain_file.read(),
            config=config_file.read(),
            stories=stories_file.read(),
            nlu=nlu_file.read(),
        )

    _, response = await rasa_app.post("/model/train", json=payload)
    assert response.status == HTTPStatus.OK

    assert response.headers["filename"] is not None

    # save model to temporary file
    model_path = str(tmp_path / "model.tar.gz")
    with open(model_path, "wb") as f:
        f.write(response.body)

    # unpack model and ensure fingerprint is present
    model_path = unpack_model(model_path)
    assert os.path.exists(os.path.join(model_path, "fingerprint.json"))


async def test_train_nlu_success(
    rasa_app: SanicASGITestClient,
    default_stack_config: Text,
    default_nlu_data: Text,
    default_domain_path: Text,
    tmp_path: Path,
):
    domain_data = rasa.shared.utils.io.read_yaml_file(default_domain_path)
    config_data = rasa.shared.utils.io.read_yaml_file(default_stack_config)
    nlu_data = rasa.shared.utils.io.read_yaml_file(default_nlu_data)

    # combine all data into our payload
    payload = {
        key: val for d in [domain_data, config_data, nlu_data] for key, val in d.items()
    }

    data = StringIO()
    rasa.shared.utils.io.write_yaml(payload, data)

    _, response = await rasa_app.post(
        "/model/train",
        data=data.getvalue(),
        headers={"Content-type": rasa.server.YAML_CONTENT_TYPE},
    )
    assert response.status == HTTPStatus.OK

    # save model to temporary file
    model_path = str(tmp_path / "model.tar.gz")
    with open(model_path, "wb") as f:
        f.write(response.body)

    # unpack model and ensure fingerprint is present
    model_path = unpack_model(model_path)
    assert os.path.exists(os.path.join(model_path, "fingerprint.json"))


async def test_train_core_success(
    rasa_app: SanicASGITestClient,
    default_stack_config: Text,
    default_stories_file: Text,
    default_domain_path: Text,
    tmp_path: Path,
):
    with ExitStack() as stack:
        domain_file = stack.enter_context(open(default_domain_path))
        config_file = stack.enter_context(open(default_stack_config))
        core_file = stack.enter_context(open(default_stories_file))

        payload = dict(
            domain=domain_file.read(),
            config=config_file.read(),
            stories=core_file.read(),
        )

    _, response = await rasa_app.post("/model/train", json=payload)
    assert response.status == HTTPStatus.OK

    # save model to temporary file
    model_path = str(tmp_path / "model.tar.gz")
    with open(model_path, "wb") as f:
        f.write(response.body)

    # unpack model and ensure fingerprint is present
    model_path = unpack_model(model_path)
    assert os.path.exists(os.path.join(model_path, "fingerprint.json"))


async def test_train_with_retrieval_events_success(
    rasa_app: SanicASGITestClient, default_stack_config: Text, tmp_path: Path
):
    with ExitStack() as stack:
        domain_file = stack.enter_context(
            open("data/test_domains/default_retrieval_intents.yml")
        )
        config_file = stack.enter_context(open(default_stack_config))
        core_file = stack.enter_context(
            open("data/test_stories/stories_retrieval_intents.md")
        )
        responses_file = stack.enter_context(open("data/test_responses/default.md"))
        nlu_file = stack.enter_context(
            open("data/test_nlu/default_retrieval_intents.md")
        )

        payload = dict(
            domain=domain_file.read(),
            config=config_file.read(),
            stories=core_file.read(),
            responses=responses_file.read(),
            nlu=nlu_file.read(),
        )

    _, response = await rasa_app.post("/model/train", json=payload, timeout=60 * 5)
    assert response.status == HTTPStatus.OK
    assert_trained_model(response.body, tmp_path)


def assert_trained_model(response_body: bytes, tmp_path: Path) -> None:
    # save model to temporary file
    model_path = str(tmp_path / "model.tar.gz")
    with open(model_path, "wb") as f:
        f.write(response_body)

    # unpack model and ensure fingerprint is present
    model_path = unpack_model(model_path)
    assert os.path.exists(os.path.join(model_path, "fingerprint.json"))


@pytest.mark.parametrize(
    "payload",
    [
        {"config": None, "stories": None, "nlu": None, "domain": None, "force": True},
        {
            "config": None,
            "stories": None,
            "nlu": None,
            "domain": None,
            "force": False,
            "save_to_default_model_directory": True,
        },
        {
            "config": None,
            "stories": None,
            "nlu": None,
            "domain": None,
            "save_to_default_model_directory": False,
        },
    ],
)
def test_deprecation_warnings_json_payload(payload: Dict):
    with pytest.warns(FutureWarning):
        rasa.server._validate_json_training_payload(payload)


async def test_train_with_yaml(rasa_app: SanicASGITestClient, tmp_path: Path):
    training_data = """
stories:
- story: My story
  steps:
  - intent: greet
  - action: utter_greet

rules:
- rule: My rule
  steps:
  - intent: greet
  - action: utter_greet

intents:
- greet

nlu:
- intent: greet
  examples: |
    - hi
    - hello

responses:
 utter_greet:
 - text: Hi

language: en

polices:
- name: RulePolicy

pipeline:
  - name: KeywordIntentClassifier
"""
    _, response = await rasa_app.post(
        "/model/train",
        data=training_data,
        headers={"Content-type": rasa.server.YAML_CONTENT_TYPE},
    )

    assert response.status == HTTPStatus.OK
    assert_trained_model(response.body, tmp_path)


async def test_train_with_invalid_yaml(rasa_app: SanicASGITestClient):
    invalid_yaml = """
rules:
rule my rule
"""

    _, response = await rasa_app.post(
        "/model/train",
        data=invalid_yaml,
        headers={"Content-type": rasa.server.YAML_CONTENT_TYPE},
    )
    assert response.status == HTTPStatus.BAD_REQUEST


@pytest.mark.parametrize(
    "headers, expected",
    [({}, False), ({"force_training": False}, False), ({"force_training": True}, True)],
)
def test_training_payload_from_yaml_force_training(
    headers: Dict, expected: bool, tmp_path: Path
):
    request = Mock()
    request.body = b""
    request.args = headers

    payload = rasa.server._training_payload_from_yaml(request, tmp_path)
    assert payload.get("force_training") == expected


@pytest.mark.parametrize(
    "headers, expected",
    [
        ({}, rasa.shared.constants.DEFAULT_MODELS_PATH),
        ({"save_to_default_model_directory": False}, ANY),
        (
            {"save_to_default_model_directory": True},
            rasa.shared.constants.DEFAULT_MODELS_PATH,
        ),
    ],
)
def test_training_payload_from_yaml_save_to_default_model_directory(
    headers: Dict, expected: Text, tmp_path: Path
):
    request = Mock()
    request.body = b""
    request.args = headers

    payload = rasa.server._training_payload_from_yaml(request, tmp_path)
    assert payload.get("output")
    assert payload.get("output") == expected


async def test_train_missing_config(rasa_app: SanicASGITestClient):
    payload = dict(domain="domain data", config=None)

    _, response = await rasa_app.post("/model/train", json=payload)
    assert response.status == HTTPStatus.BAD_REQUEST


async def test_train_missing_training_data(rasa_app: SanicASGITestClient):
    payload = dict(domain="domain data", config="config data")

    _, response = await rasa_app.post("/model/train", json=payload)
    assert response.status == HTTPStatus.BAD_REQUEST


async def test_train_internal_error(rasa_app: SanicASGITestClient):
    payload = dict(domain="domain data", config="config data", nlu="nlu data")

    _, response = await rasa_app.post("/model/train", json=payload)
    assert response.status == HTTPStatus.INTERNAL_SERVER_ERROR


async def test_evaluate_stories(
    rasa_app: SanicASGITestClient, default_stories_file: Text
):
    stories = rasa.shared.utils.io.read_file(default_stories_file)

    _, response = await rasa_app.post("/model/test/stories", data=stories)

    assert response.status == HTTPStatus.OK

    js = response.json()
    assert set(js.keys()) == {
        "report",
        "precision",
        "f1",
        "accuracy",
        "actions",
        "in_training_data_fraction",
        "is_end_to_end_evaluation",
    }
    assert not js["is_end_to_end_evaluation"]
    assert set(js["actions"][0].keys()) == {
        "action",
        "predicted",
        "confidence",
        "policy",
    }


async def test_evaluate_stories_not_ready_agent(
    rasa_app_nlu: SanicASGITestClient, default_stories_file: Text
):
    stories = rasa.shared.utils.io.read_file(default_stories_file)

    _, response = await rasa_app_nlu.post("/model/test/stories", data=stories)

    assert response.status == HTTPStatus.CONFLICT


async def test_evaluate_stories_end_to_end(
    rasa_app: SanicASGITestClient, end_to_end_story_file: Text
):
    stories = rasa.shared.utils.io.read_file(end_to_end_story_file)

    _, response = await rasa_app.post("/model/test/stories?e2e=true", data=stories)

    assert response.status == HTTPStatus.OK
    js = response.json()
    assert set(js.keys()) == {
        "report",
        "precision",
        "f1",
        "accuracy",
        "actions",
        "in_training_data_fraction",
        "is_end_to_end_evaluation",
    }
    assert js["is_end_to_end_evaluation"]
    assert js["actions"] != []
    assert set(js["actions"][0].keys()) == {
        "action",
        "predicted",
        "confidence",
        "policy",
    }


async def test_evaluate_intent(rasa_app: SanicASGITestClient, default_nlu_data: Text):
    nlu_data = rasa.shared.utils.io.read_file(default_nlu_data)

    _, response = await rasa_app.post(
        "/model/test/intents",
        data=nlu_data,
        headers={"Content-type": rasa.server.YAML_CONTENT_TYPE},
    )

    assert response.status == HTTPStatus.OK
    assert set(response.json().keys()) == {
        "intent_evaluation",
        "entity_evaluation",
        "response_selection_evaluation",
    }


async def test_evaluate_intent_on_just_nlu_model(
    rasa_app_nlu: SanicASGITestClient, default_nlu_data: Text
):
    nlu_data = rasa.shared.utils.io.read_file(default_nlu_data)

    _, response = await rasa_app_nlu.post(
        "/model/test/intents",
        data=nlu_data,
        headers={"Content-type": rasa.server.YAML_CONTENT_TYPE},
    )

    assert response.status == HTTPStatus.OK
    assert set(response.json().keys()) == {
        "intent_evaluation",
        "entity_evaluation",
        "response_selection_evaluation",
    }


async def test_evaluate_intent_with_model_param(
    rasa_app: SanicASGITestClient, trained_nlu_model, default_nlu_data: Text
):
    _, response = await rasa_app.get("/status")
    previous_model_file = response.json()["model_file"]

    nlu_data = rasa.shared.utils.io.read_file(default_nlu_data)

    _, response = await rasa_app.post(
        f"/model/test/intents?model={trained_nlu_model}",
        data=nlu_data,
        headers={"Content-type": rasa.server.YAML_CONTENT_TYPE},
    )

    assert response.status == HTTPStatus.OK
    assert set(response.json().keys()) == {
        "intent_evaluation",
        "entity_evaluation",
        "response_selection_evaluation",
    }

    _, response = await rasa_app.get("/status")
    assert previous_model_file == response.json()["model_file"]


async def test_cross_validation(
    rasa_app_nlu: SanicASGITestClient, default_nlu_data: Text
):
    nlu_data = Path(default_nlu_data).read_text()
    config = Path(DEFAULT_STACK_CONFIG).read_text()
    payload = f"{nlu_data}\n{config}"

    _, response = await rasa_app_nlu.post(
        "/model/test/intents",
        data=payload,
        headers={"Content-type": rasa.server.YAML_CONTENT_TYPE},
        params={"cross_validation_folds": 3},
    )

    assert response.status == HTTPStatus.OK
    response_body = response.json()
    for required_key in {
        "intent_evaluation",
        "entity_evaluation",
        "response_selection_evaluation",
    }:
        assert required_key in response_body

        details = response_body[required_key]
        assert all(
            key in details for key in ["precision", "f1_score", "report", "errors"]
        )


async def test_cross_validation_with_md(
    rasa_app_nlu: SanicASGITestClient, default_nlu_data: Text
):
    payload = """
    ## intent: greet
    - Hi
    - Hello
        """

    _, response = await rasa_app_nlu.post(
        "/model/test/intents", data=payload, params={"cross_validation_folds": 3},
    )

    assert response.status == HTTPStatus.BAD_REQUEST


async def test_cross_validation_with_callback_success(
    rasa_app_nlu: SanicASGITestClient, default_nlu_data: Text, monkeypatch: MonkeyPatch
):
    nlu_data = Path(default_nlu_data).read_text()
    config = Path(DEFAULT_STACK_CONFIG).read_text()
    payload = f"{nlu_data}\n{config}"

    callback_url = "https://example.com/webhooks/actions"
    with aioresponses() as mocked:
        mocked.post(callback_url, payload={})

        mocked_cross_validation = Mock(
            return_value=(
                CVEvaluationResult({}, {}, {}),
                CVEvaluationResult({}, {}, {}),
                CVEvaluationResult({}, {}, {}),
            )
        )
        monkeypatch.setattr(
            rasa.nlu, rasa.nlu.cross_validate.__name__, mocked_cross_validation
        )

        _, response = await rasa_app_nlu.post(
            "/model/test/intents",
            data=payload,
            headers={"Content-type": rasa.server.YAML_CONTENT_TYPE},
            params={"cross_validation_folds": 3, "callback_url": callback_url},
        )

        assert response.status == HTTPStatus.NO_CONTENT

        # Sleep to give event loop time to process things in the background
        await asyncio.sleep(1)

        mocked_cross_validation.assert_called_once()

        last_request = latest_request(mocked, "POST", callback_url)
        assert last_request

        content = last_request[0].kwargs["data"]
        response_body = json.loads(content)
        for required_key in {
            "intent_evaluation",
            "entity_evaluation",
            "response_selection_evaluation",
        }:
            assert required_key in response_body

            details = response_body[required_key]
            assert all(
                key in details for key in ["precision", "f1_score", "report", "errors"]
            )


async def test_cross_validation_with_callback_error(
    rasa_app_nlu: SanicASGITestClient, default_nlu_data: Text, monkeypatch: MonkeyPatch
):
    nlu_data = Path(default_nlu_data).read_text()
    config = Path(DEFAULT_STACK_CONFIG).read_text()
    payload = f"{nlu_data}\n{config}"

    monkeypatch.setattr(
        rasa.nlu, rasa.nlu.cross_validate.__name__, Mock(side_effect=ValueError())
    )

    callback_url = "https://example.com/webhooks/actions"
    with aioresponses() as mocked:
        mocked.post(callback_url, payload={})

        _, response = await rasa_app_nlu.post(
            "/model/test/intents",
            data=payload,
            headers={"Content-type": rasa.server.YAML_CONTENT_TYPE},
            params={"cross_validation_folds": 3, "callback_url": callback_url},
        )

        assert response.status == HTTPStatus.NO_CONTENT

        await asyncio.sleep(1)

        last_request = latest_request(mocked, "POST", callback_url)
        assert last_request

        content = last_request[0].kwargs["json"]
        assert content["code"] == HTTPStatus.INTERNAL_SERVER_ERROR


async def test_callback_unexpected_error(
    rasa_app_nlu: SanicASGITestClient, default_nlu_data: Text, monkeypatch: MonkeyPatch
):
    nlu_data = Path(default_nlu_data).read_text()
    config = Path(DEFAULT_STACK_CONFIG).read_text()
    payload = f"{nlu_data}\n{config}"

    async def raiseUnexpectedError() -> NoReturn:
        raise ValueError()

    monkeypatch.setattr(
        rasa.server,
        rasa.server._training_payload_from_yaml.__name__,
        Mock(side_effect=ValueError()),
    )

    callback_url = "https://example.com/webhooks/actions"
    with aioresponses() as mocked:
        mocked.post(callback_url, payload={})

        _, response = await rasa_app_nlu.post(
            "/model/test/intents",
            data=payload,
            headers={"Content-type": rasa.server.YAML_CONTENT_TYPE},
            params={"cross_validation_folds": 3, "callback_url": callback_url},
        )

        assert response.status == HTTPStatus.NO_CONTENT

        await asyncio.sleep(1)

        last_request = latest_request(mocked, "POST", callback_url)
        assert last_request

        content = last_request[0].kwargs["json"]
        assert content["code"] == HTTPStatus.INTERNAL_SERVER_ERROR


async def test_predict(rasa_app: SanicASGITestClient):
    data = {
        "Events": {
            "value": [
                {"event": "action", "name": "action_listen"},
                {
                    "event": "user",
                    "text": "hello",
                    "parse_data": {
                        "entities": [],
                        "intent": {"confidence": 0.57, INTENT_NAME_KEY: "greet"},
                        "text": "hello",
                    },
                },
            ]
        }
    }
    _, response = await rasa_app.post(
        "/model/predict",
        json=data,
        headers={"Content-Type": rasa.server.JSON_CONTENT_TYPE},
    )
    content = response.json()
    assert response.status == HTTPStatus.OK
    assert "scores" in content
    assert "tracker" in content
    assert "policy" in content


@freeze_time("2018-01-01")
async def test_requesting_non_existent_tracker(rasa_app: SanicASGITestClient):
    _, response = await rasa_app.get("/conversations/madeupid/tracker")
    content = response.json()
    assert response.status == HTTPStatus.OK
    assert content["paused"] is False
    assert content["slots"] == {"name": None}
    assert content["sender_id"] == "madeupid"
    assert content["events"] == [
        {
            "event": "action",
            "name": "action_session_start",
            "policy": None,
            "confidence": 1,
            "timestamp": 1514764800,
        },
        {"event": "session_started", "timestamp": 1514764800},
        {
            "event": "action",
            INTENT_NAME_KEY: "action_listen",
            "policy": None,
            "confidence": None,
            "timestamp": 1514764800,
        },
    ]
    assert content["latest_message"] == {
        "text": None,
        "intent": {},
        "entities": [],
        "message_id": None,
        "metadata": {},
    }


@pytest.mark.parametrize("event", test_events)
async def test_pushing_event(rasa_app: SanicASGITestClient, event: Event):
    sender_id = str(uuid.uuid1())
    conversation = f"/conversations/{sender_id}"

    serialized_event = event.as_dict()
    # Remove timestamp so that a new one is assigned on the server
    serialized_event.pop("timestamp")

    time_before_adding_events = time.time()
    _, response = await rasa_app.post(
        f"{conversation}/tracker/events",
        json=serialized_event,
        headers={"Content-Type": rasa.server.JSON_CONTENT_TYPE},
    )
    assert response.json() is not None
    assert response.status == HTTPStatus.OK

    _, tracker_response = await rasa_app.get(f"/conversations/{sender_id}/tracker")
    tracker = tracker_response.json()
    assert tracker is not None

    assert len(tracker.get("events")) == 4

    deserialized_events = [Event.from_parameters(event) for event in tracker["events"]]

    # there is an initial session start sequence at the beginning of the tracker
    assert deserialized_events[:3] == session_start_sequence

    assert deserialized_events[3] == event
    assert deserialized_events[3].timestamp > time_before_adding_events


async def test_push_multiple_events(rasa_app: SanicASGITestClient):
    conversation_id = str(uuid.uuid1())
    conversation = f"/conversations/{conversation_id}"

    events = [e.as_dict() for e in test_events]
    _, response = await rasa_app.post(
        f"{conversation}/tracker/events",
        json=events,
        headers={"Content-Type": rasa.server.JSON_CONTENT_TYPE},
    )
    assert response.json() is not None
    assert response.status == HTTPStatus.OK

    _, tracker_response = await rasa_app.get(
        f"/conversations/{conversation_id}/tracker"
    )
    tracker = tracker_response.json()
    assert tracker is not None

    # there is an initial session start sequence at the beginning
    assert [
        Event.from_parameters(event) for event in tracker.get("events")
    ] == session_start_sequence + test_events


@pytest.mark.parametrize(
    "params", ["?execute_side_effects=true&output_channel=callback", ""]
)
async def test_pushing_event_while_executing_side_effects(
    rasa_server: Sanic, params: Text
):
    input_channel = CallbackInput(EndpointConfig("https://example.com/callback"))
    channel.register([input_channel], rasa_server, "/webhooks/")
    rasa_app = rasa_server.asgi_client
    sender_id = str(uuid.uuid1())
    conversation = f"/conversations/{sender_id}"

    serialized_event = test_events[1].as_dict()

    with aioresponses() as mocked:
        mocked.post(
            "https://example.com/callback",
            repeat=True,
            headers={"Content-Type": "application/json"},
        )
        await rasa_app.post(
            f"{conversation}/tracker/events{params}",
            json=serialized_event,
            headers={"Content-Type": rasa.server.JSON_CONTENT_TYPE},
        )

        r = latest_request(mocked, "post", "https://example.com/callback")

        if not params:
            assert r is None
        else:
            message_received = json_of_latest_request(r)
            assert message_received.get("recipient_id") == sender_id
            assert message_received.get("text") == serialized_event.get("text")


async def test_post_conversation_id_with_slash(rasa_app: SanicASGITestClient):
    conversation_id = str(uuid.uuid1())
    id_len = len(conversation_id) // 2
    conversation_id = conversation_id[:id_len] + "/+-_\\=" + conversation_id[id_len:]
    conversation = f"/conversations/{conversation_id}"

    events = [e.as_dict() for e in test_events]
    _, response = await rasa_app.post(
        f"{conversation}/tracker/events",
        json=events,
        headers={"Content-Type": "application/json"},
    )
    assert response.json() is not None
    assert response.status == HTTPStatus.OK

    _, tracker_response = await rasa_app.get(
        f"/conversations/{conversation_id}/tracker"
    )
    tracker = tracker_response.json()
    assert tracker is not None

    # there is a session start sequence at the start
    assert [
        Event.from_parameters(event) for event in tracker.get("events")
    ] == session_start_sequence + test_events


async def test_put_tracker(rasa_app: SanicASGITestClient):
    data = [event.as_dict() for event in test_events]
    _, response = await rasa_app.put(
        "/conversations/pushtracker/tracker/events",
        json=data,
        headers={"Content-Type": rasa.server.JSON_CONTENT_TYPE},
    )
    content = response.json()
    assert response.status == HTTPStatus.OK
    assert len(content["events"]) == len(test_events)
    assert content["sender_id"] == "pushtracker"

    _, tracker_response = await rasa_app.get("/conversations/pushtracker/tracker")
    tracker = tracker_response.json()
    assert tracker is not None
    evts = tracker.get("events")
    assert events.deserialise_events(evts) == test_events


async def test_sorted_predict(rasa_app: SanicASGITestClient):
    await _create_tracker_for_sender(rasa_app, "sortedpredict")

    _, response = await rasa_app.post("/conversations/sortedpredict/predict")
    scores = response.json()["scores"]
    sorted_scores = sorted(scores, key=lambda k: (-k["score"], k["action"]))
    assert scores == sorted_scores


async def _create_tracker_for_sender(app: SanicASGITestClient, sender_id: Text) -> None:
    data = [event.as_dict() for event in test_events[:3]]
    _, response = await app.put(
        f"/conversations/{sender_id}/tracker/events",
        json=data,
        headers={"Content-Type": rasa.server.JSON_CONTENT_TYPE},
    )

    assert response.status == HTTPStatus.OK


async def test_get_tracker_with_jwt(rasa_secured_app: SanicASGITestClient):
    # token generated with secret "core" and algorithm HS256
    # on https://jwt.io/

    # {"user": {"username": "testadmin", "role": "admin"}}
    jwt_header = {
        "Authorization": "Bearer eyJhbGciOiJIUzI1NiIsInR5cCI6IkpXVCJ9."
        "eyJ1c2VyIjp7InVzZXJuYW1lIjoidGVzdGFkbWluIiwic"
        "m9sZSI6ImFkbWluIn19.NAQr0kbtSrY7d28XTqRzawq2u"
        "QRre7IWTuIDrCn5AIw"
    }
    _, response = await rasa_secured_app.get(
        "/conversations/testadmin/tracker", headers=jwt_header
    )
    assert response.status == HTTPStatus.OK

    _, response = await rasa_secured_app.get(
        "/conversations/testuser/tracker", headers=jwt_header
    )
    assert response.status == HTTPStatus.OK

    # {"user": {"username": "testuser", "role": "user"}}
    jwt_header = {
        "Authorization": "Bearer eyJhbGciOiJIUzI1NiIsInR5cCI6IkpXVCJ9."
        "eyJ1c2VyIjp7InVzZXJuYW1lIjoidGVzdHVzZXIiLCJyb"
        "2xlIjoidXNlciJ9fQ.JnMTLYd56qut2w9h7hRQlDm1n3l"
        "HJHOxxC_w7TtwCrs"
    }
    _, response = await rasa_secured_app.get(
        "/conversations/testadmin/tracker", headers=jwt_header
    )
    assert response.status == HTTPStatus.FORBIDDEN

    _, response = await rasa_secured_app.get(
        "/conversations/testuser/tracker", headers=jwt_header
    )
    assert response.status == HTTPStatus.OK


def test_list_routes(default_agent: Agent):
    app = rasa.server.create_app(default_agent, auth_token=None)

    routes = utils.list_routes(app)
    assert set(routes.keys()) == {
        "hello",
        "version",
        "status",
        "retrieve_tracker",
        "append_events",
        "replace_events",
        "retrieve_story",
        "execute_action",
        "trigger_intent",
        "predict",
        "add_message",
        "train",
        "evaluate_stories",
        "evaluate_intents",
        "tracker_predict",
        "parse",
        "load_model",
        "unload_model",
        "get_domain",
    }


async def test_unload_model_error(rasa_app: SanicASGITestClient):
    _, response = await rasa_app.get("/status")
    assert response.status == HTTPStatus.OK
    assert "model_file" in response.json() and response.json()["model_file"] is not None

    _, response = await rasa_app.delete("/model")
    assert response.status == HTTPStatus.NO_CONTENT


async def test_get_domain(rasa_app: SanicASGITestClient):
    _, response = await rasa_app.get(
        "/domain", headers={"accept": rasa.server.JSON_CONTENT_TYPE}
    )

    content = response.json()

    assert response.status == HTTPStatus.OK
    assert "config" in content
    assert "intents" in content
    assert "entities" in content
    assert "slots" in content
    assert "responses" in content
    assert "actions" in content


async def test_get_domain_invalid_accept_header(rasa_app: SanicASGITestClient):
    _, response = await rasa_app.get("/domain")

    assert response.status == HTTPStatus.NOT_ACCEPTABLE


async def test_load_model(rasa_app: SanicASGITestClient, trained_core_model: Text):
    _, response = await rasa_app.get("/status")

    assert response.status == HTTPStatus.OK
    assert "fingerprint" in response.json()

    old_fingerprint = response.json()["fingerprint"]

    data = {"model_file": trained_core_model}
    _, response = await rasa_app.put("/model", json=data)

    assert response.status == HTTPStatus.NO_CONTENT

    _, response = await rasa_app.get("/status")

    assert response.status == HTTPStatus.OK
    assert "fingerprint" in response.json()

    assert old_fingerprint != response.json()["fingerprint"]


async def test_load_model_from_model_server(
    rasa_app: SanicASGITestClient, trained_core_model: Text
):
    _, response = await rasa_app.get("/status")

    assert response.status == HTTPStatus.OK
    assert "fingerprint" in response.json()

    old_fingerprint = response.json()["fingerprint"]

    endpoint = EndpointConfig("https://example.com/model/trained_core_model")
    with open(trained_core_model, "rb") as f:
        with aioresponses(passthrough=["http://127.0.0.1"]) as mocked:
            headers = {}
            fs = os.fstat(f.fileno())
            headers["Content-Length"] = str(fs[6])
            mocked.get(
                "https://example.com/model/trained_core_model",
                content_type="application/x-tar",
                body=f.read(),
            )
            data = {"model_server": {"url": endpoint.url}}
            _, response = await rasa_app.put("/model", json=data)

            assert response.status == HTTPStatus.NO_CONTENT

            _, response = await rasa_app.get("/status")

            assert response.status == HTTPStatus.OK
            assert "fingerprint" in response.json()

            assert old_fingerprint != response.json()["fingerprint"]

    import rasa.core.jobs

    rasa.core.jobs.__scheduler = None


async def test_load_model_invalid_request_body(rasa_app: SanicASGITestClient):
    _, response = await rasa_app.put("/model")

    assert response.status == HTTPStatus.BAD_REQUEST


async def test_load_model_invalid_configuration(rasa_app: SanicASGITestClient):
    data = {"model_file": "some-random-path"}
    _, response = await rasa_app.put("/model", json=data)

    assert response.status == HTTPStatus.BAD_REQUEST


async def test_execute(rasa_app: SanicASGITestClient):
    await _create_tracker_for_sender(rasa_app, "test_execute")

    data = {INTENT_NAME_KEY: "utter_greet"}
    _, response = await rasa_app.post("/conversations/test_execute/execute", json=data)

    assert response.status == HTTPStatus.OK

    parsed_content = response.json()
    assert parsed_content["tracker"]
    assert parsed_content["messages"]


async def test_execute_with_missing_action_name(rasa_app: SanicASGITestClient):
    test_sender = "test_execute_with_missing_action_name"
    await _create_tracker_for_sender(rasa_app, test_sender)

    data = {"wrong-key": "utter_greet"}
    _, response = await rasa_app.post(
        f"/conversations/{test_sender}/execute", json=data
    )

    assert response.status == HTTPStatus.BAD_REQUEST


async def test_execute_with_not_existing_action(rasa_app: SanicASGITestClient):
    test_sender = "test_execute_with_not_existing_action"
    await _create_tracker_for_sender(rasa_app, test_sender)

    data = {"name": "ka[pa[opi[opj[oj[oija"}
    _, response = await rasa_app.post(
        f"/conversations/{test_sender}/execute", json=data
    )

    assert response.status == HTTPStatus.INTERNAL_SERVER_ERROR


async def test_trigger_intent(rasa_app: SanicASGITestClient):
    data = {INTENT_NAME_KEY: "greet"}
    _, response = await rasa_app.post(
        "/conversations/test_trigger/trigger_intent", json=data
    )

    assert response.status == HTTPStatus.OK

    parsed_content = response.json()
    assert parsed_content["tracker"]
    assert parsed_content["messages"]


async def test_trigger_intent_with_missing_intent_name(rasa_app: SanicASGITestClient):
    test_sender = "test_trigger_intent_with_missing_action_name"

    data = {"wrong-key": "greet"}
    _, response = await rasa_app.post(
        f"/conversations/{test_sender}/trigger_intent", json=data
    )

    assert response.status == HTTPStatus.BAD_REQUEST


async def test_trigger_intent_with_not_existing_intent(rasa_app: SanicASGITestClient):
    test_sender = "test_trigger_intent_with_not_existing_intent"
    await _create_tracker_for_sender(rasa_app, test_sender)

    data = {INTENT_NAME_KEY: "ka[pa[opi[opj[oj[oija"}
    _, response = await rasa_app.post(
        f"/conversations/{test_sender}/trigger_intent", json=data
    )

    assert response.status == HTTPStatus.NOT_FOUND


@pytest.mark.parametrize(
    "input_channels, output_channel_to_use, expected_channel",
    [
        (None, "slack", CollectingOutputChannel),
        ([], None, CollectingOutputChannel),
        ([RestInput()], "slack", CollectingOutputChannel),
        ([RestInput()], "rest", CollectingOutputChannel),
        (
            [RestInput(), SlackInput("test", slack_signing_secret="foobar")],
            "slack",
            SlackBot,
        ),
    ],
)
def test_get_output_channel(
    input_channels: List[Text], output_channel_to_use: Text, expected_channel: Type
):
    request = MagicMock()
    app = MagicMock()
    app.input_channels = input_channels
    request.app = app
    request.args = {"output_channel": output_channel_to_use}

    actual = rasa.server._get_output_channel(request, None)

    assert isinstance(actual, expected_channel)


@pytest.mark.parametrize(
    "input_channels, expected_channel",
    [
        ([], CollectingOutputChannel),
        ([RestInput()], CollectingOutputChannel),
        ([RestInput(), SlackInput("test", slack_signing_secret="foobar")], SlackBot),
    ],
)
def test_get_latest_output_channel(input_channels: List[Text], expected_channel: Type):
    request = MagicMock()
    app = MagicMock()
    app.input_channels = input_channels
    request.app = app
    request.args = {"output_channel": "latest"}

    tracker = DialogueStateTracker.from_events(
        "default", [UserUttered("text", input_channel="slack")]
    )

    actual = rasa.server._get_output_channel(request, tracker)

    assert isinstance(actual, expected_channel)


def test_app_when_app_has_no_input_channels():
    request = MagicMock()

    class NoInputChannels:
        pass

    request.app = NoInputChannels()

    actual = rasa.server._get_output_channel(
        request, DialogueStateTracker.from_events("default", [])
    )
    assert isinstance(actual, CollectingOutputChannel)


@pytest.mark.parametrize(
    "conversation_events,until_time,fetch_all_sessions,expected",
    # conversation with one session
    [
        (
            [
                ActionExecuted(ACTION_SESSION_START_NAME),
                SessionStarted(),
                UserUttered("hi", {"name": "greet"}),
                ActionExecuted("utter_greet"),
            ],
            None,
            True,
            """version: "2.0"
stories:
- story: some-conversation-ID
  steps:
  - intent: greet
    user: |-
      hi
  - action: utter_greet""",
        ),
        # conversation with multiple sessions
        (
            [
                ActionExecuted(ACTION_SESSION_START_NAME),
                SessionStarted(),
                UserUttered("hi", {"name": "greet"}),
                ActionExecuted("utter_greet"),
                ActionExecuted(ACTION_SESSION_START_NAME),
                SessionStarted(),
                UserUttered("bye bye", {"name": "goodbye"}),
                ActionExecuted("utter_goodbye"),
            ],
            None,
            True,
            """version: "2.0"
stories:
- story: some-conversation-ID, story 1
  steps:
  - intent: greet
    user: |-
      hi
  - action: utter_greet
- story: some-conversation-ID, story 2
  steps:
  - intent: goodbye
    user: |-
      bye bye
  - action: utter_goodbye""",
        ),
        # conversation with multiple sessions, but setting `all_sessions=false`
        # means only the last one is returned
        (
            [
                ActionExecuted(ACTION_SESSION_START_NAME),
                SessionStarted(),
                UserUttered("hi", {"name": "greet"}),
                ActionExecuted("utter_greet"),
                ActionExecuted(ACTION_SESSION_START_NAME),
                SessionStarted(),
                UserUttered("bye bye", {"name": "goodbye"}),
                ActionExecuted("utter_goodbye"),
            ],
            None,
            False,
            """version: "2.0"
stories:
- story: some-conversation-ID
  steps:
  - intent: goodbye
    user: |-
      bye bye
  - action: utter_goodbye""",
        ),
        # the default for `all_sessions` is `false` - this test checks that
        # only the latest session is returned in that case
        (
            [
                ActionExecuted(ACTION_SESSION_START_NAME),
                SessionStarted(),
                UserUttered("hi", {"name": "greet"}),
                ActionExecuted("utter_greet"),
                ActionExecuted(ACTION_SESSION_START_NAME),
                SessionStarted(),
                UserUttered("bye bye", {"name": "goodbye"}),
                ActionExecuted("utter_goodbye"),
            ],
            None,
            None,
            """version: "2.0"
stories:
- story: some-conversation-ID
  steps:
  - intent: goodbye
    user: |-
      bye bye
  - action: utter_goodbye""",
        ),
        # `until` parameter means only the first session is returned
        (
            [
                ActionExecuted(ACTION_SESSION_START_NAME, timestamp=1),
                SessionStarted(timestamp=2),
                UserUttered("hi", {"name": "greet"}, timestamp=3),
                ActionExecuted("utter_greet", timestamp=4),
                ActionExecuted(ACTION_SESSION_START_NAME, timestamp=5),
                SessionStarted(timestamp=6),
                UserUttered("bye bye", {"name": "goodbye"}, timestamp=7),
                ActionExecuted("utter_goodbye", timestamp=8),
            ],
            4,
            True,
            """version: "2.0"
stories:
- story: some-conversation-ID
  steps:
  - intent: greet
    user: |-
      hi
  - action: utter_greet""",
        ),
        # empty conversation
        ([], None, True, 'version: "2.0"'),
    ],
)
async def test_get_story(
    rasa_app: SanicASGITestClient,
    monkeypatch: MonkeyPatch,
    conversation_events: List[Event],
    until_time: Optional[float],
    fetch_all_sessions: Optional[bool],
    expected: Text,
):
    conversation_id = "some-conversation-ID"

    tracker_store = InMemoryTrackerStore(Domain.empty())
    tracker = DialogueStateTracker.from_events(conversation_id, conversation_events)

    tracker_store.save(tracker)

    monkeypatch.setattr(rasa_app.app.agent, "tracker_store", tracker_store)

    url = f"/conversations/{conversation_id}/story?"

    query = {}

    if fetch_all_sessions is not None:
        query["all_sessions"] = fetch_all_sessions

    if until_time is not None:
        query["until"] = until_time

    _, response = await rasa_app.get(url + urllib.parse.urlencode(query))

    assert response.status == HTTPStatus.OK
    assert response.content.decode().strip() == expected


async def test_get_story_does_not_update_conversation_session(
    rasa_app: SanicASGITestClient, monkeypatch: MonkeyPatch
):
    conversation_id = "some-conversation-ID"

    # domain with short session expiration time of one second
    domain = Domain.empty()
    domain.session_config = SessionConfig(
        session_expiration_time=1 / 60, carry_over_slots=True
    )

    monkeypatch.setattr(rasa_app.app.agent, "domain", domain)

    # conversation contains one session that has expired
    now = time.time()
    conversation_events = [
        ActionExecuted(ACTION_SESSION_START_NAME, timestamp=now - 10),
        SessionStarted(timestamp=now - 9),
        UserUttered("hi", {"name": "greet"}, timestamp=now - 8),
        ActionExecuted("utter_greet", timestamp=now - 7),
    ]

    tracker = DialogueStateTracker.from_events(conversation_id, conversation_events)

    # the conversation session has expired
    assert rasa_app.app.agent.create_processor()._has_session_expired(tracker)

    tracker_store = InMemoryTrackerStore(domain)

    tracker_store.save(tracker)

    monkeypatch.setattr(rasa_app.app.agent, "tracker_store", tracker_store)

    _, response = await rasa_app.get(f"/conversations/{conversation_id}/story")

    assert response.status == HTTPStatus.OK

    # expected story is returned
    assert (
        response.content.decode().strip()
        == """version: "2.0"
stories:
- story: some-conversation-ID
  steps:
  - intent: greet
    user: |-
      hi
  - action: utter_greet"""
    )

    # the tracker has the same number of events as were initially added
    assert len(tracker.events) == len(conversation_events)

    # the last event is still the same as before
    assert tracker.events[-1].timestamp == conversation_events[-1].timestamp


@pytest.mark.parametrize(
    "initial_tracker_events,events_to_append,expected_events",
    [
        (
            # the tracker is initially empty, and no events are appended
            # so we'll just expect the session start sequence with an `action_listen`
            [],
            [],
            [
                ActionExecuted(ACTION_SESSION_START_NAME),
                SessionStarted(),
                ActionExecuted(ACTION_LISTEN_NAME),
            ],
        ),
        (
            # the tracker is initially empty, and a user utterance is appended
            # we expect a tracker with a session start sequence and a user utterance
            [],
            [UserUttered("/greet", {"name": "greet", "confidence": 1.0})],
            [
                ActionExecuted(ACTION_SESSION_START_NAME),
                SessionStarted(),
                ActionExecuted(ACTION_LISTEN_NAME),
                UserUttered("/greet", {"name": "greet", "confidence": 1.0}),
            ],
        ),
        (
            # the tracker is initially empty, and a session start sequence is appended
            # we'll just expect the session start sequence
            [],
            [ActionExecuted(ACTION_SESSION_START_NAME), SessionStarted()],
            [ActionExecuted(ACTION_SESSION_START_NAME), SessionStarted()],
        ),
        (
            # the tracker already contains some events - we can simply append events
            [
                ActionExecuted(ACTION_LISTEN_NAME),
                UserUttered("/greet", {"name": "greet", "confidence": 1.0}),
            ],
            [ActionExecuted("utter_greet")],
            [
                ActionExecuted(ACTION_LISTEN_NAME),
                UserUttered("/greet", {"name": "greet", "confidence": 1.0}),
                ActionExecuted("utter_greet"),
            ],
        ),
    ],
)
async def test_update_conversation_with_events(
    rasa_app: SanicASGITestClient,
    monkeypatch: MonkeyPatch,
    initial_tracker_events: List[Event],
    events_to_append: List[Event],
    expected_events: List[Event],
):
    conversation_id = "some-conversation-ID"
    domain = Domain.empty()
    tracker_store = InMemoryTrackerStore(domain)
    monkeypatch.setattr(rasa_app.app.agent, "tracker_store", tracker_store)

    if initial_tracker_events:
        tracker = DialogueStateTracker.from_events(
            conversation_id, initial_tracker_events
        )
        tracker_store.save(tracker)

    fetched_tracker = await rasa.server.update_conversation_with_events(
        conversation_id, rasa_app.app.agent.create_processor(), domain, events_to_append
    )

    assert list(fetched_tracker.events) == expected_events<|MERGE_RESOLUTION|>--- conflicted
+++ resolved
@@ -196,11 +196,7 @@
     # Fake training function which blocks until we tell it to stop blocking
     # If we can send a status request while this is blocking, we can be sure that the
     # actual training is also not blocking
-<<<<<<< HEAD
-    def mocked_training_function(*_, **__) -> TrainingResult:
-=======
-    async def mocked_training_function(*_, **__) -> Text:
->>>>>>> 5ab53500
+    async def mocked_training_function(*_, **__) -> TrainingResult:
         # Tell the others that we are now blocking
         shared_statuses["started_training"] = True
         # Block until somebody tells us to not block anymore
