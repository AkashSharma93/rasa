--- conflicted
+++ resolved
@@ -80,7 +80,6 @@
 
         return cls.name + "-" + model_metadata.language
 
-<<<<<<< HEAD
     def pipeline_init(self, language):
         # type: (Text, Text) -> None
         from duckling import DucklingWrapper
@@ -92,9 +91,6 @@
                 raise Exception("Duckling error. {}".format(e))
 
     def process(self, text, entities, time):
-=======
-    def process(self, text, entities):
->>>>>>> a764bff0
         # type: (Text, List[Dict[Text, Any]]) -> Dict[Text, Any]
 
         extracted = []
