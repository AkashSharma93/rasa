[build-system]
requires = [ "poetry>=1.0.5",]
build-backend = "poetry.masonry.api"

[tool.black]
line-length = 88
target-version = [ "py36", "py37", "py38",]
exclude = "((.eggs | .git | .pytest_cache | build | dist))"

[tool.poetry]
name = "rasa"
<<<<<<< HEAD
version = "2.0.8"
=======
version = "2.1.1"
>>>>>>> 5e55ff23
description = "Open source machine learning framework to automate text- and voice-based conversations: NLU, dialogue management, connect to Slack, Facebook, and more - Create chatbots and voice assistants"
authors = [ "Rasa Technologies GmbH <hi@rasa.com>",]
maintainers = [ "Tom Bocklisch <tom@rasa.com>",]
homepage = "https://rasa.com"
repository = "https://github.com/rasahq/rasa"
documentation = "https://rasa.com/docs"
classifiers = [ "Development Status :: 4 - Beta", "Intended Audience :: Developers", "License :: OSI Approved :: Apache Software License", "Programming Language :: Python", "Programming Language :: Python :: 3.6", "Programming Language :: Python :: 3.7", "Programming Language :: Python :: 3.8", "Topic :: Software Development :: Libraries",]
keywords = [ "nlp", "machine-learning", "machine-learning-library", "bot", "bots", "botkit", "rasa conversational-agents", "conversational-ai", "chatbot", "chatbot-framework", "bot-framework",]
include = [ "LICENSE.txt", "README.md", "rasa/shared/core/training_data/visualization.html", "rasa/cli/default_config.yml", "rasa/shared/importers/*", "rasa/utils/schemas/*", "rasa/keys",]
readme = "README.md"
license = "Apache-2.0"
[[tool.poetry.source]]
name = "rasa-pypi"
url = "https://pypi.rasa.com/simple/"

[tool.towncrier]
package = "rasa"
package_dir = "rasa"
filename = "CHANGELOG.mdx"
directory = "./changelog"
underlines = "   "
title_format = "## [{version}] - {project_date}"
template = "./changelog/_template.md.jinja2"
start_string = "<!-- TOWNCRIER -->\n"
issue_format = "[#{issue}](https://github.com/rasahq/rasa/issues/{issue})"
[[tool.towncrier.type]]
directory = "removal"
name = "Deprecations and Removals"
showcontent = true

[[tool.towncrier.type]]
directory = "feature"
name = "Features"
showcontent = true

[[tool.towncrier.type]]
directory = "improvement"
name = "Improvements"
showcontent = true

[[tool.towncrier.type]]
directory = "bugfix"
name = "Bugfixes"
showcontent = true

[[tool.towncrier.type]]
directory = "doc"
name = "Improved Documentation"
showcontent = true

[[tool.towncrier.type]]
directory = "misc"
name = "Miscellaneous internal changes"
showcontent = false

[tool.poetry.dependencies]
python = ">=3.6,<3.9"
boto3 = "^1.12"
requests = "^2.23"
matplotlib = ">=3.1,<3.4"
attrs = ">=19.3,<20.3"
jsonpickle = ">=1.3,<1.5"
redis = "^3.4"
numpy = "^1.16"
scipy = "^1.4.1"
absl-py = ">=0.9,<0.11"
apscheduler = "~3.6"
tqdm = ">=4.31,<4.51"
networkx = ">=2.4,<2.6"
fbmessenger = "~6.0.0"
pykwalify = "~1.7.0"
coloredlogs = ">=10,<15"
"ruamel.yaml" = "^0.16.5"
scikit-learn = ">=0.22,<0.24"
slackclient = "^2.0.0"
python-telegram-bot = ">=11.1,<13.0"
twilio = ">=6.26,<6.46"
webexteamssdk = ">=1.1.1,<1.7.0"
mattermostwrapper = "~2.2"
rocketchat_API = ">=0.6.31,<1.10.0"
colorhash = "~1.0.2"
jsonschema = "~3.2"
packaging = ">=20.0,<21.0"
pytz = ">=2019.1,<2021.0"
rasa-sdk = "^2.1.0"
colorclass = "~2.2"
terminaltables = "~3.1.0"
sanic = ">=19.12.2,<21.0.0"
sanic-cors = "^0.10.0b1"
sanic-jwt = ">=1.3.2,<1.5.0"
cloudpickle = ">=1.2,<1.5"
multidict = "^4.6"
aiohttp = "~3.6"
questionary = "~1.5.1"
prompt-toolkit = "^2.0"
python-socketio = ">=4.4,<4.7"
python-engineio = ">=3.11,<3.14"
pydot = "~1.4"
async_generator = "~1.10"
SQLAlchemy = "~1.3.3"
sklearn-crfsuite = "~0.3"
psycopg2-binary = "~2.8.2"
PyJWT = "~1.7"
python-dateutil = "~2.8"
tensorflow = "~2.3"
tensorflow_hub = "~0.9"
tensorflow-addons = ">= 0.10, <= 0.12"
tensorflow-estimator = "~2.3"
tensorflow-probability = "~0.11"
setuptools = ">=41.0.0"
kafka-python = ">=1.4,<3.0"
ujson = ">=1.35,<4.0"
oauth2client = "4.1.3"
regex = ">=2020.6,<2020.10"
joblib = "^0.15.1"
sentry-sdk = ">=0.17.0,<0.20.0"
aio-pika = "^6.7.1"

[tool.poetry.dev-dependencies]
pytest-cov = "^2.10.0"
pytest-localserver = "^0.5.0"
pytest-sanic = "^1.6.1"
pytest-asyncio = "^0.10.0"
pytest-xdist = "^1.32.0"
pytest = "^5.3.4"
freezegun = "^1.0.0"
responses = "^0.10.15"
aioresponses = "^0.6.2"
moto = "~=1.3.16"
fakeredis = "^1.4.0"
mongomock = "^3.18.0"
black = "^19.10b0"
flake8 = "^3.8.3"
flake8-docstrings = "^1.5.0"
google-cloud-storage = "^1.29.0"
azure-storage-blob = "<12.6.0"
coveralls = "^2.0.0"
towncrier = "^19.2.0"
toml = "^0.10.0"
pep440-version-utils = "^0.3.0"
pydoc-markdown = "^3.5.0"
pytest-timeout = "^1.4.2"
mypy = "^0.790"

[tool.poetry.extras]
spacy = [ "spacy",]
jieba = [ "jieba",]
transformers = [ "transformers",]
full = [ "spacy", "transformers", "jieba",]
gh-release-notes = [ "github3.py",]

[tool.poetry.scripts]
rasa = "rasa.__main__:main"

[tool.poetry.dependencies.colorama]
version = "^0.4.4"
markers = "sys_platform == 'win32'"

[tool.poetry.dependencies.spacy]
version = ">=2.1,<2.3"
optional = true

[tool.poetry.dependencies.tensorflow-text]
version = "~2.3"
markers = "sys_platform!='win32'"

[tool.poetry.dependencies."github3.py"]
version = "~1.3.0"
optional = true

[tool.poetry.dependencies.transformers]
version = ">=2.4,<2.12"
optional = true

[tool.poetry.dependencies.jieba]
version = ">=0.39, <0.43"
optional = true

[tool.poetry.dependencies.pymongo]
version = ">=3.8,<3.11"
extras = [ "tls", "srv",]<|MERGE_RESOLUTION|>--- conflicted
+++ resolved
@@ -9,11 +9,7 @@
 
 [tool.poetry]
 name = "rasa"
-<<<<<<< HEAD
-version = "2.0.8"
-=======
 version = "2.1.1"
->>>>>>> 5e55ff23
 description = "Open source machine learning framework to automate text- and voice-based conversations: NLU, dialogue management, connect to Slack, Facebook, and more - Create chatbots and voice assistants"
 authors = [ "Rasa Technologies GmbH <hi@rasa.com>",]
 maintainers = [ "Tom Bocklisch <tom@rasa.com>",]
