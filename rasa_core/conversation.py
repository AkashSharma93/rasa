--- conflicted
+++ resolved
@@ -27,9 +27,7 @@
 
         # This function returns the dialogue and turns.
         return "Dialogue with name '{}' and turns:\n{}".format(
-<<<<<<< HEAD
                 self.name, "\n\n".join(["\t{}".format(t) for t in self.events]))
-
 
 class Topic(object):
     """topic of conversation"""
@@ -48,7 +46,4 @@
 # topic is kept active
 DefaultTopic = Topic(None)
 
-QuestionTopic = Topic("question")
-=======
-                self.name, "\n\n".join(["\t{}".format(t) for t in self.events]))
->>>>>>> 9e183f6a
+QuestionTopic = Topic("question")