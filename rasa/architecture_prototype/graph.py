--- conflicted
+++ resolved
@@ -128,68 +128,7 @@
         return f"{self._component_class}.{self._fn_name}"
 
 
-<<<<<<< HEAD
 def minimal_dask_graph(
-=======
-class Persistor:
-    def __init__(self, node_name: Text, parent_dir: Path) -> None:
-        self._node_name = node_name
-        self._parent_dir = parent_dir
-        self._dir_for_node = Path(parent_dir / node_name)
-
-    def file_for(self, filename: Text) -> Text:
-        self._dir_for_node.mkdir(exist_ok=True)
-        return str(self._dir_for_node / filename,)
-
-    def directory_for(self, dir_name: Text) -> Text:
-        self._dir_for_node.mkdir(exist_ok=True)
-        directory = self._dir_for_node / dir_name
-        directory.mkdir()
-        return str(directory)
-
-    def get_resource(self, resource_name, filename) -> Text:
-        return str(Path(self._parent_dir, resource_name, filename))
-
-    def resource_name(self) -> Text:
-        return self._node_name
-
-
-class Model:
-    def __init__(self, rasa_graph: Dict[Text, Any]) -> None:
-        self._rasa_graph = rasa_graph
-        self._predict_graph = convert_to_dask_graph(self._rasa_graph)
-
-    def handle_message(
-        self, tracker: DialogueStateTracker, message: Optional[UserMessage]
-    ) -> "PolicyPrediction":
-        graph = self._predict_graph.copy()
-
-        # Insert user message into graph
-        graph["load_user_message"] = _graph_component_for_config(
-            "load_user_message",
-            self._rasa_graph["load_user_message"],
-            {"message": message},
-        )
-
-        # Insert dialogue history into graph
-        graph["load_history"] = _graph_component_for_config(
-            "load_history", self._rasa_graph["load_history"], {"tracker": tracker}
-        )
-
-        result = run_dask_graph(graph, ["select_prediction"])
-
-        return result["select_prediction"]
-
-    def predict_next_action(self, tracker: DialogueStateTracker,) -> "PolicyPrediction":
-        return self.handle_message(tracker, message=None)
-
-    def get_domain(self) -> Domain:
-        domain_graph = _minimal_graph(self._predict_graph, targets=["load_domain"])
-        return dask.get(domain_graph, "load_domain")["load_domain"]
-
-
-def _minimal_graph(
->>>>>>> 0f7d291f
     dask_graph: Dict[Text, Tuple[RasaComponent, Text]], targets: List[Text]
 ) -> Dict[Text, Tuple[RasaComponent, Text]]:
     dependencies = _all_dependencies(dask_graph, targets)
