import asyncio
import logging
import os
import typing
from typing import Text, Dict, Optional, List, Any, Iterable, Tuple, Union
from pathlib import Path

import rasa.utils.io as io_utils
from rasa.constants import (
    DEFAULT_RESULTS_PATH,
    RESULTS_FILE,
    NUMBER_OF_TRAINING_STORIES_FILE,
)
import rasa.cli.utils as cli_utils
import rasa.utils.common as utils
from rasa.exceptions import ModelNotFound
from rasa.core.interpreter import RasaE2EInterpreter


if typing.TYPE_CHECKING:
    from rasa.core.agent import Agent

logger = logging.getLogger(__name__)


def test_core_models_in_directory(
    model_directory: Text, stories: Text, output: Text
) -> None:
    from rasa.core.test import compare_models_in_dir

    model_directory = _get_sanitized_model_directory(model_directory)

    loop = asyncio.get_event_loop()
    loop.run_until_complete(compare_models_in_dir(model_directory, stories, output))

    story_n_path = os.path.join(model_directory, NUMBER_OF_TRAINING_STORIES_FILE)
    number_of_stories = io_utils.read_json_file(story_n_path)
    plot_core_results(output, number_of_stories)


def plot_core_results(output_directory: Text, number_of_examples: List[int]) -> None:
    """Plot core model comparison graph.

    Args:
        output_directory: path to the output directory
        number_of_examples: number of examples per run
    """
    import rasa.utils.plotting as plotting_utils

    graph_path = os.path.join(output_directory, "core_model_comparison_graph.pdf")

    plotting_utils.plot_curve(
        output_directory,
        number_of_examples,
        x_label_text="Number of stories present during training",
        y_label_text="Number of correct test stories",
        graph_path=graph_path,
    )


def _get_sanitized_model_directory(model_directory: Text) -> Text:
    """Adjusts the `--model` argument of `rasa test core` when called with
    `--evaluate-model-directory`.

    By default rasa uses the latest model for the `--model` parameter. However, for
    `--evaluate-model-directory` we need a directory. This function checks if the
    passed parameter is a model or an individual model file.

    Args:
        model_directory: The model_directory argument that was given to
        `test_core_models_in_directory`.

    Returns: The adjusted model_directory that should be used in
        `test_core_models_in_directory`.
    """
    import rasa.model

    p = Path(model_directory)
    if p.is_file():
        if model_directory != rasa.model.get_latest_model():
            cli_utils.print_warning(
                "You passed a file as '--model'. Will use the directory containing "
                "this file instead."
            )
        model_directory = str(p.parent)

    return model_directory


def test_core_models(models: List[Text], stories: Text, output: Text):
    from rasa.core.test import compare_models

    loop = asyncio.get_event_loop()
    loop.run_until_complete(compare_models(models, stories, output))


def test(
    model: Text,
    stories: Text,
    nlu_data: Text,
    endpoints: Optional[Text] = None,
    output: Text = DEFAULT_RESULTS_PATH,
    additional_arguments: Optional[Dict] = None,
):
    if additional_arguments is None:
        additional_arguments = {}

    test_core(model, stories, endpoints, output, additional_arguments)
    test_nlu(model, nlu_data, output, additional_arguments)


def test_core(
    model: Optional[Text] = None,
    stories: Optional[Text] = None,
    endpoints: Optional[Text] = None,
    output: Text = DEFAULT_RESULTS_PATH,
    additional_arguments: Optional[Dict] = None,
):
    import rasa.core.utils as core_utils
    import rasa.model
    from rasa.core.interpreter import RegexInterpreter, NaturalLanguageInterpreter
    from rasa.core.agent import Agent

    _endpoints = core_utils.AvailableEndpoints.read_endpoints(endpoints)

    if additional_arguments is None:
        additional_arguments = {}

    if output:
        io_utils.create_directory(output)

    try:
        unpacked_model = rasa.model.get_model(model)
    except ModelNotFound:
        cli_utils.print_error(
            "Unable to test: could not find a model. Use 'rasa train' to train a "
            "Rasa model and provide it via the '--model' argument."
        )
        return

    core_path, nlu_path = rasa.model.get_model_subdirectories(unpacked_model)

    if not core_path:
        cli_utils.print_error(
            "Unable to test: could not find a Core model. Use 'rasa train' to train a "
            "Rasa model and provide it via the '--model' argument."
        )

    use_e2e = additional_arguments.get("e2e", False)

    _interpreter = RegexInterpreter()
<<<<<<< HEAD
    if use_e2e:
        if nlu_path:
            _interpreter = NaturalLanguageInterpreter.create(_endpoints.nlu or nlu_path)
        else:
            cli_utils.print_warning(
                "No NLU model found. Using default 'RegexInterpreter' for end-to-end "
                "evaluation."
            )
    _interpreter = RasaE2EInterpreter()
    _interpreter.interpreter = rasa.nlu.model.Interpreter(_interpreter.trainer.pipeline, []).load(os.path.join(core_path, 'nlu'))
=======
    if nlu_path:
        _interpreter = NaturalLanguageInterpreter.create(_endpoints.nlu or nlu_path)
    elif use_e2e:
        cli_utils.print_warning(
            "No NLU model found. Using default 'RegexInterpreter' for end-to-end "
            "evaluation."
        )
>>>>>>> 4830308f

    _agent = Agent.load(unpacked_model, interpreter=_interpreter)

    kwargs = utils.minimal_kwargs(
        additional_arguments, rasa.core.test, ["stories", "agent"]
    )

    _test_core(stories, _agent, output, **kwargs)


def _test_core(
    stories: Optional[Text], agent: "Agent", output_directory: Text, **kwargs: Any
) -> None:
    import rasa.core.test

    loop = asyncio.get_event_loop()
    loop.run_until_complete(
        rasa.core.test(stories, agent, out_directory=output_directory, **kwargs)
    )


def test_nlu(
    model: Optional[Text],
    nlu_data: Optional[Text],
    output_directory: Text = DEFAULT_RESULTS_PATH,
    additional_arguments: Optional[Dict] = None,
):
    from rasa.nlu.test import run_evaluation
    from rasa.model import get_model

    try:
        unpacked_model = get_model(model)
    except ModelNotFound:
        cli_utils.print_error(
            "Could not find any model. Use 'rasa train nlu' to train a "
            "Rasa model and provide it via the '--model' argument."
        )
        return

    io_utils.create_directory(output_directory)

    nlu_model = os.path.join(unpacked_model, "nlu")

    if os.path.exists(nlu_model):
        kwargs = utils.minimal_kwargs(
            additional_arguments, run_evaluation, ["data_path", "model"]
        )
        run_evaluation(nlu_data, nlu_model, output_directory=output_directory, **kwargs)
    else:
        cli_utils.print_error(
            "Could not find any model. Use 'rasa train nlu' to train a "
            "Rasa model and provide it via the '--model' argument."
        )


def compare_nlu_models(
    configs: List[Text],
    nlu: Text,
    output: Text,
    runs: int,
    exclusion_percentages: List[int],
):
    """Trains multiple models, compares them and saves the results."""

    from rasa.nlu.test import drop_intents_below_freq
    from rasa.nlu.training_data import load_data
    from rasa.nlu.utils import write_json_to_file
    from rasa.utils.io import create_path
    from rasa.nlu.test import compare_nlu

    data = load_data(nlu)
    data = drop_intents_below_freq(data, cutoff=5)

    create_path(output)

    bases = [os.path.basename(nlu_config) for nlu_config in configs]
    model_names = [os.path.splitext(base)[0] for base in bases]

    f1_score_results = {
        model_name: [[] for _ in range(runs)] for model_name in model_names
    }

    training_examples_per_run = compare_nlu(
        configs,
        data,
        exclusion_percentages,
        f1_score_results,
        model_names,
        output,
        runs,
    )

    f1_path = os.path.join(output, RESULTS_FILE)
    write_json_to_file(f1_path, f1_score_results)

    plot_nlu_results(output, training_examples_per_run)


def plot_nlu_results(output_directory: Text, number_of_examples: List[int]) -> None:
    """Plot NLU model comparison graph.

    Args:
        output_directory: path to the output directory
        number_of_examples: number of examples per run
    """
    import rasa.utils.plotting as plotting_utils

    graph_path = os.path.join(output_directory, "nlu_model_comparison_graph.pdf")

    plotting_utils.plot_curve(
        output_directory,
        number_of_examples,
        x_label_text="Number of intent examples present during training",
        y_label_text="Label-weighted average F1 score on test set",
        graph_path=graph_path,
    )


def perform_nlu_cross_validation(
    config: Text,
    nlu: Text,
    output: Text,
    additional_arguments: Optional[Dict[Text, Any]],
):
    import rasa.nlu.config
    from rasa.nlu.test import (
        drop_intents_below_freq,
        cross_validate,
        log_results,
        log_entity_results,
    )

    additional_arguments = additional_arguments or {}
    folds = int(additional_arguments.get("folds", 3))
    nlu_config = rasa.nlu.config.load(config)
    data = rasa.nlu.training_data.load_data(nlu)
    data = drop_intents_below_freq(data, cutoff=folds)
    kwargs = utils.minimal_kwargs(additional_arguments, cross_validate)
    results, entity_results, response_selection_results = cross_validate(
        data, folds, nlu_config, output, **kwargs
    )
    logger.info(f"CV evaluation (n={folds})")

    if any(results):
        logger.info("Intent evaluation results")
        log_results(results.train, "train")
        log_results(results.test, "test")
    if any(entity_results):
        logger.info("Entity evaluation results")
        log_entity_results(entity_results.train, "train")
        log_entity_results(entity_results.test, "test")
    if any(response_selection_results):
        logger.info("Response Selection evaluation results")
        log_results(response_selection_results.train, "train")
        log_results(response_selection_results.test, "test")


def get_evaluation_metrics(
    targets: Iterable[Any],
    predictions: Iterable[Any],
    output_dict: bool = False,
    exclude_label: Optional[Text] = None,
) -> Tuple[Union[Text, Dict[Text, Dict[Text, float]]], float, float, float]:
    """Compute the f1, precision, accuracy and summary report from sklearn.

    Args:
        targets: target labels
        predictions: predicted labels
        output_dict: if True sklearn returns a summary report as dict, if False the
          report is in string format
        exclude_label: labels to exclude from evaluation

    Returns:
        Report from sklearn, precision, f1, and accuracy values.
    """
    from sklearn import metrics

    targets = clean_labels(targets)
    predictions = clean_labels(predictions)

    labels = get_unique_labels(targets, exclude_label)
    if not labels:
        logger.warning("No labels to evaluate. Skip evaluation.")
        return {}, 0.0, 0.0, 0.0

    report = metrics.classification_report(
        targets, predictions, labels=labels, output_dict=output_dict
    )
    precision = metrics.precision_score(
        targets, predictions, labels=labels, average="weighted"
    )
    f1 = metrics.f1_score(targets, predictions, labels=labels, average="weighted")
    accuracy = metrics.accuracy_score(targets, predictions)

    return report, precision, f1, accuracy


def clean_labels(labels: Iterable[Text]) -> List[Text]:
    """Remove `None` labels. sklearn metrics do not support them.

    Args:
        labels: list of labels

    Returns:
        Cleaned labels.
    """
    return [label if label is not None else "" for label in labels]


def get_unique_labels(
    targets: Iterable[Text], exclude_label: Optional[Text]
) -> List[Text]:
    """Get unique labels. Exclude 'exclude_label' if specified.

    Args:
        targets: labels
        exclude_label: label to exclude

    Returns:
         Unique labels.
    """
    labels = set(targets)
    if exclude_label and exclude_label in labels:
        labels.remove(exclude_label)
    return list(labels)<|MERGE_RESOLUTION|>--- conflicted
+++ resolved
@@ -149,18 +149,6 @@
     use_e2e = additional_arguments.get("e2e", False)
 
     _interpreter = RegexInterpreter()
-<<<<<<< HEAD
-    if use_e2e:
-        if nlu_path:
-            _interpreter = NaturalLanguageInterpreter.create(_endpoints.nlu or nlu_path)
-        else:
-            cli_utils.print_warning(
-                "No NLU model found. Using default 'RegexInterpreter' for end-to-end "
-                "evaluation."
-            )
-    _interpreter = RasaE2EInterpreter()
-    _interpreter.interpreter = rasa.nlu.model.Interpreter(_interpreter.trainer.pipeline, []).load(os.path.join(core_path, 'nlu'))
-=======
     if nlu_path:
         _interpreter = NaturalLanguageInterpreter.create(_endpoints.nlu or nlu_path)
     elif use_e2e:
@@ -168,7 +156,6 @@
             "No NLU model found. Using default 'RegexInterpreter' for end-to-end "
             "evaluation."
         )
->>>>>>> 4830308f
 
     _agent = Agent.load(unpacked_model, interpreter=_interpreter)
 
