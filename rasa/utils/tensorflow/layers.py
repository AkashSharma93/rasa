--- conflicted
+++ resolved
@@ -652,21 +652,6 @@
 
         self._dropout = tf.keras.layers.Dropout(dropout_rate)
 
-<<<<<<< HEAD
-        if unidirectional:
-            layers = [
-                tf.keras.layers.LSTM(units=units, dropout=lstm_dropout_rate, recurrent_dropout=recurrent_dropout_rate)
-                for _ in range(num_layers)
-            ]
-        else:
-            layers = [
-                tf.keras.layers.Bidirectional(
-                    tf.keras.layers.LSTM(units=units, dropout=lstm_dropout_rate, recurrent_dropout=recurrent_dropout_rate,
-                                         return_sequences=True)
-                )
-                for _ in range(num_layers)
-            ]
-=======
         regularizer = tf.keras.regularizers.l2(reg_lambda)
         self._lstm_layers = []
         for _ in range(num_layers):
@@ -681,7 +666,6 @@
                 self._lstm_layers.append(lstm)
             else:
                 self._lstm_layers.append(tf.keras.layers.Bidirectional(lstm))
->>>>>>> 66eb918c
 
     def call(
         self,
@@ -692,21 +676,6 @@
 
         x = self._dropout(x, training=training)
 
-<<<<<<< HEAD
-        #if pad_mask is not None:
-        #    pad_mask = tf.squeeze(pad_mask, -1)  # (batch_size, seq_len)
-        #    pad_mask = pad_mask[:, tf.newaxis, tf.newaxis, :]
-        #    # pad_mask.shape = (batch_size, 1, 1, seq_len)
-        #    if self.unidirectional:
-        #        # add look ahead pad mask to emulate unidirectional behavior
-        #        pad_mask = tf.minimum(
-        #            1.0, pad_mask + self._look_ahead_pad_mask(tf.shape(pad_mask)[-1])
-        #        )  # (batch_size, 1, seq_len, seq_len)
-
-        x = self._lstm_layers(x)
-
-        return self._layer_norm(x)
-=======
         if pad_mask is not None:
             mask = tf.cast(tf.squeeze(1 - pad_mask, -1), tf.bool)
         else:
@@ -716,5 +685,4 @@
             x = layer(x, mask=mask, training=training)
             x = self._dropout(x, training=training)
 
-        return x
->>>>>>> 66eb918c
+        return x