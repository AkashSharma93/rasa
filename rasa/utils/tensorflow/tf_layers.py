--- conflicted
+++ resolved
@@ -256,10 +256,6 @@
         ]
 
     def call(self, x: tf.Tensor, pad_mask: tf.Tensor, training: tf.Tensor) -> tf.Tensor:
-<<<<<<< HEAD
-=======
-
->>>>>>> 1890a3e4
         x_norm = self._layernorm(x)  # (batch_size, seq_len, d_model)
         attn_out, _ = self._mha(x_norm, x_norm, x_norm, pad_mask)
         attn_out = self._dropout(attn_out, training=training)
@@ -379,12 +375,9 @@
         lm_mask_bool = tf.greater_equal(lm_mask_prob, 0.85)
 
         def x_masked():
-            x_random_pad = (
-                tf.random.uniform(
-                    tf.shape(x), tf.reduce_min(x), tf.reduce_max(x), x.dtype
-                )
-                * (1 - mask)
-            )
+            x_random_pad = tf.random.uniform(
+                tf.shape(x), tf.reduce_min(x), tf.reduce_max(x), x.dtype
+            ) * (1 - mask)
             # shuffle over batch dim
             x_shuffle = tf.random.shuffle(x * mask + x_random_pad)
 
