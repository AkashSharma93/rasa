import json
import logging
import sys
import uuid
from collections import deque, defaultdict
from typing import List, Text, Dict, Optional, Tuple, Any, Set, ValuesView

from rasa.core import utils
from rasa.core.actions.action import ACTION_LISTEN_NAME
from rasa.core.conversation import Dialogue
from rasa.core.domain import Domain
from rasa.core.events import (
    UserUttered,
    ActionExecuted,
    Form,
    FormValidation,
    SlotSet,
    Event,
    ActionExecutionRejected,
)

logger = logging.getLogger(__name__)

# Checkpoint id used to identify story starting blocks
STORY_START = "STORY_START"

# Checkpoint id used to identify story end blocks
STORY_END = None

# need abbreviations otherwise they are not visualized well
GENERATED_CHECKPOINT_PREFIX = "GENR_"
CHECKPOINT_CYCLE_PREFIX = "CYCL_"

GENERATED_HASH_LENGTH = 5

FORM_PREFIX = "form: "
# prefix for storystep ID to get reproducible sorting results
# will get increased with each new instance
STEP_COUNT = 1

# Tally over story names
STORY_NAME_TALLY = {}


class StoryStringHelper:
    """A helper class to mark story steps that are inside a form with `form: `
    """

    def __init__(
        self,
        active_form=None,
        form_validation=True,
        form_rejected=False,
        form_prefix_string="",
        no_form_prefix_string="",
    ):
        # track active form
        self.active_form = active_form
        # track whether a from should be validated
        self.form_validation = form_validation
        # track whether a from was rejected
        self.form_rejected = form_rejected
        # save story strings with form prefix for later
        self.form_prefix_string = form_prefix_string
        # save story strings without form prefix for later
        self.no_form_prefix_string = no_form_prefix_string


class Checkpoint:
    def __init__(
        self, name: Optional[Text], conditions: Optional[Dict[Text, Any]] = None
    ) -> None:

        self.name = name
        self.conditions = conditions if conditions else {}

    def as_story_string(self):
        dumped_conds = json.dumps(self.conditions) if self.conditions else ""
        return f"{self.name}{dumped_conds}"

    def filter_trackers(self, trackers):
        """Filters out all trackers that do not satisfy the conditions."""

        if not self.conditions:
            return trackers

        for slot_name, slot_value in self.conditions.items():
            trackers = [t for t in trackers if t.get_slot(slot_name) == slot_value]
        return trackers

    def __repr__(self):
        return "Checkpoint(name={!r}, conditions={})".format(
            self.name, json.dumps(self.conditions)
        )


class StoryStep:
    """A StoryStep is a section of a story block between two checkpoints.

    NOTE: Checkpoints are not only limited to those manually written
    in the story file, but are also implicitly created at points where
    multiple intents are separated in one line by chaining them with "OR"s.
    """

    def __init__(
        self,
        block_name: Optional[Text] = None,
        start_checkpoints: Optional[List[Checkpoint]] = None,
        end_checkpoints: Optional[List[Checkpoint]] = None,
        events: Optional[List[Event]] = None,
    ) -> None:

        self.end_checkpoints = end_checkpoints if end_checkpoints else []
        self.start_checkpoints = start_checkpoints if start_checkpoints else []
        self.events = events if events else []
        self.block_name = block_name
        # put a counter prefix to uuid to get reproducible sorting results
        global STEP_COUNT
        self.id = "{}_{}".format(STEP_COUNT, uuid.uuid4().hex)
        STEP_COUNT += 1

        self.story_string_helper = StoryStringHelper()

    def create_copy(self, use_new_id):
        copied = StoryStep(
            self.block_name,
            self.start_checkpoints,
            self.end_checkpoints,
            self.events[:],
        )
        if not use_new_id:
            copied.id = self.id
        return copied

    def add_user_message(self, user_message):
        self.add_event(user_message)

    def add_event(self, event):
        self.events.append(event)

    @staticmethod
    def _checkpoint_string(story_step_element: UserUttered) -> Text:
        return "> {}\n".format(story_step_element.as_story_string())

    @staticmethod
    def _user_string(
        story_step_element: UserUttered, e2e: bool, prefix: Text = ""
    ) -> Text:
        return "* {}{}\n".format(prefix, story_step_element.as_story_string(e2e))

    def _store_user_strings(
<<<<<<< HEAD
        self, story_step_element, e2e: bool, prefix: Text = ""
=======
        self, story_step_element: UserUttered, e2e: bool, prefix: Text = ""
>>>>>>> b500daa3
    ) -> None:
        self.story_string_helper.no_form_prefix_string += self._user_string(
            story_step_element, e2e
        )
        self.story_string_helper.form_prefix_string += self._user_string(
            story_step_element, e2e, prefix
        )

    @staticmethod
    def _bot_string(story_step_element, prefix=""):
        return "    - {}{}\n".format(prefix, story_step_element.as_story_string())

    def _store_bot_strings(self, story_step_element, prefix=""):
        self.story_string_helper.no_form_prefix_string += self._bot_string(
            story_step_element
        )
        self.story_string_helper.form_prefix_string += self._bot_string(
            story_step_element, prefix
        )

    def _reset_stored_strings(self):
        self.story_string_helper.form_prefix_string = ""
        self.story_string_helper.no_form_prefix_string = ""

<<<<<<< HEAD
    def as_story_string(self, flat: bool = False, e2e: bool = False):
=======
    def as_story_string(self, flat: bool = False, e2e: bool = False) -> Text:
>>>>>>> b500daa3
        # if the result should be flattened, we
        # will exclude the caption and any checkpoints.

        for s in self.start_checkpoints:
            if s.name == STORY_START:
                # first story step in the story, so reset helper
                self.story_string_helper = StoryStringHelper()

        if flat:
            result = ""
        else:
            result = f"\n## {self.block_name}\n"
            for s in self.start_checkpoints:
                if s.name != STORY_START:
                    result += self._checkpoint_string(s)

        for s in self.events:
            if isinstance(s, UserUttered):
                if self.story_string_helper.active_form is None:
                    result += self._user_string(s, e2e)
                else:
                    # form is active
                    # it is not known whether the form will be
                    # successfully executed, so store this
                    # story string for later
                    self._store_user_strings(s, e2e, FORM_PREFIX)

            elif isinstance(s, Form):
                # form got either activated or deactivated
                self.story_string_helper.active_form = s.name

                if self.story_string_helper.active_form is None:
                    # form deactivated, so form succeeded,
                    # so add story string with form prefix
                    result += self.story_string_helper.form_prefix_string
                    # remove all stored story strings
                    self._reset_stored_strings()

                result += self._bot_string(s)

            elif isinstance(s, FormValidation):
                self.story_string_helper.form_validation = s.validate

            elif isinstance(s, ActionExecutionRejected):
                if s.action_name == self.story_string_helper.active_form:
                    # form rejected
                    self.story_string_helper.form_rejected = True

            elif isinstance(s, ActionExecuted):
                if self._is_action_listen(s):
                    pass
                elif self.story_string_helper.active_form is None:
                    result += self._bot_string(s)
                else:
                    # form is active
                    if self.story_string_helper.form_rejected:
                        if (
                            self.story_string_helper.form_prefix_string
                            and self.story_string_helper.form_validation
                            and s.action_name == self.story_string_helper.active_form
                        ):
                            # if there is something in `form_prefix_string`,
                            # add action_listen before it,
                            # because this form user input will be ignored by core
                            # and therefore action_listen will not be automatically
                            # added during reading the stories
                            result += self._bot_string(
                                ActionExecuted(ACTION_LISTEN_NAME)
                            )
                            result += self.story_string_helper.form_prefix_string
                        elif self.story_string_helper.no_form_prefix_string:
                            result += self.story_string_helper.no_form_prefix_string
                        # form rejected, add story string without form prefix
                        result += self._bot_string(s)
                    else:
                        # form succeeded, so add story string with form prefix
                        result += self.story_string_helper.form_prefix_string
                        result += self._bot_string(s, FORM_PREFIX)

                    # remove all stored story strings
                    self._reset_stored_strings()

                    if s.action_name == self.story_string_helper.active_form:
                        # form was successfully executed
                        self.story_string_helper.form_rejected = False

                self.story_string_helper.form_validation = True

            elif isinstance(s, SlotSet):
                if self.story_string_helper.active_form is None:
                    result += self._bot_string(s)
                else:
                    # form is active
                    # it is not known whether the form will be
                    # successfully executed, so store this
                    # story string for later
                    # slots should be always printed without prefix
                    self._store_bot_strings(s)

            elif isinstance(s, Event):
                converted = s.as_story_string()
                if converted:
                    if self.story_string_helper.active_form is None:
                        result += self._bot_string(s)
                    else:
                        # form is active
                        # it is not known whether the form will be
                        # successfully executed, so store this
                        # story string for later
                        self._store_bot_strings(s, FORM_PREFIX)

            else:
                raise Exception(f"Unexpected element in story step: {s}")

        if (
            not self.end_checkpoints
            and self.story_string_helper.active_form is not None
        ):
            # there are no end checkpoints
            # form is active
            # add story string with form prefix
            result += self.story_string_helper.form_prefix_string
            # remove all stored story strings
            self._reset_stored_strings()

        if not flat:
            for e in self.end_checkpoints:
                result += "> {}\n".format(e.as_story_string())
        return result

    @staticmethod
    def _is_action_listen(event):
        # this is not an `isinstance` because
        # we don't want to allow subclasses here
        return type(event) == ActionExecuted and event.action_name == ACTION_LISTEN_NAME

    def _add_action_listen(self, events):
        if not events or not self._is_action_listen(events[-1]):
            # do not add second action_listen
            events.append(ActionExecuted(ACTION_LISTEN_NAME))

    def explicit_events(
        self, domain: Domain, should_append_final_listen: bool = True
    ) -> List[Event]:
        """Returns events contained in the story step
            including implicit events.

        Not all events are always listed in the story dsl. This
        includes listen actions as well as implicitly
        set slots. This functions makes these events explicit and
        returns them with the rest of the steps events."""

        events = []

        for e in self.events:
            if isinstance(e, UserUttered):
                self._add_action_listen(events)
                events.append(e)
                events.extend(domain.slots_for_entities(e.entities))
            else:
                events.append(e)

        if not self.end_checkpoints and should_append_final_listen:
            self._add_action_listen(events)

        return events

    def __repr__(self):
        return (
            "StoryStep("
            "block_name={!r}, "
            "start_checkpoints={!r}, "
            "end_checkpoints={!r}, "
            "events={!r})".format(
                self.block_name,
                self.start_checkpoints,
                self.end_checkpoints,
                self.events,
            )
        )


class Story:
    def __init__(
        self, story_steps: List[StoryStep] = None, story_name: Optional[Text] = None
    ) -> None:
        self.story_steps = story_steps if story_steps else []
        self.story_name = story_name

    @staticmethod
    def from_events(events, story_name=None):
        """Create a story from a list of events."""

        story_step = StoryStep()
        for event in events:
            story_step.add_event(event)
        return Story([story_step], story_name)

    def as_dialogue(self, sender_id, domain):
        events = []
        for step in self.story_steps:
            events.extend(
                step.explicit_events(domain, should_append_final_listen=False)
            )

        events.append(ActionExecuted(ACTION_LISTEN_NAME))
        return Dialogue(sender_id, events)

    def as_story_string(self, flat: bool = False, e2e: bool = False) -> Text:
        story_content = ""

        # initialize helper for first story step
        story_string_helper = StoryStringHelper()

        for step in self.story_steps:
            # use helper from previous story step
            step.story_string_helper = story_string_helper
            # create string for current story step
            story_content += step.as_story_string(flat, e2e)
            # override helper for next story step
            story_string_helper = step.story_string_helper

        if flat:
            if self.story_name:
                name = self.story_name
            else:
                name = "Generated Story {}".format(hash(story_content))
            return f"## {name}\n{story_content}"
        else:
            return story_content

    def dump_to_file(
        self, filename: Text, flat: bool = False, e2e: bool = False
    ) -> None:
        from rasa.utils import io

        io.write_text_file(self.as_story_string(flat, e2e), filename, append=True)


class StoryGraph:
    """Graph of the story-steps pooled from all stories in the training data."""

    def __init__(
        self,
        story_steps: List[StoryStep],
        story_end_checkpoints: Optional[Dict[Text, Text]] = None,
    ) -> None:
        self.story_steps = story_steps
        self.step_lookup = {s.id: s for s in self.story_steps}
        ordered_ids, cyclic_edges = StoryGraph.order_steps(story_steps)
        self.ordered_ids = ordered_ids
        self.cyclic_edge_ids = cyclic_edges
        if story_end_checkpoints:
            self.story_end_checkpoints = story_end_checkpoints
        else:
            self.story_end_checkpoints = {}

    def __hash__(self) -> int:
        self_as_string = self.as_story_string()
        text_hash = utils.get_text_hash(self_as_string)

        return int(text_hash, 16)

    def ordered_steps(self) -> List[StoryStep]:
        """Returns the story steps ordered by topological order of the DAG."""

        return [self.get(step_id) for step_id in self.ordered_ids]

    def cyclic_edges(self) -> List[Tuple[Optional[StoryStep], Optional[StoryStep]]]:
        """Returns the story steps ordered by topological order of the DAG."""

        return [
            (self.get(source), self.get(target))
            for source, target in self.cyclic_edge_ids
        ]

    def merge(self, other: Optional["StoryGraph"]) -> "StoryGraph":
        if not other:
            return self

        steps = self.story_steps.copy() + other.story_steps
        story_end_checkpoints = self.story_end_checkpoints.copy().update(
            other.story_end_checkpoints
        )
        return StoryGraph(steps, story_end_checkpoints)

    @staticmethod
    def overlapping_checkpoint_names(
        cps: List[Checkpoint], other_cps: List[Checkpoint]
    ) -> Set[Text]:
        """Find overlapping checkpoints names"""

        return {cp.name for cp in cps} & {cp.name for cp in other_cps}

    def with_cycles_removed(self) -> "StoryGraph":
        """Create a graph with the cyclic edges removed from this graph."""

        story_end_checkpoints = self.story_end_checkpoints.copy()
        cyclic_edge_ids = self.cyclic_edge_ids
        # we need to remove the start steps and replace them with steps ending
        # in a special end checkpoint

        story_steps = {s.id: s for s in self.story_steps}

        # collect all overlapping checkpoints
        # we will remove unused start ones
        all_overlapping_cps = set()

        if self.cyclic_edge_ids:
            # we are going to do this in a recursive way. we are going to
            # remove one cycle and then we are going to
            # let the cycle detection run again
            # this is not inherently necessary so if this becomes a performance
            # issue, we can change it. It is actually enough to run the cycle
            # detection only once and then remove one cycle after another, but
            # since removing the cycle is done by adding / removing edges and
            #  nodes
            # the logic is a lot easier if we only need to make sure the
            # change is consistent if we only change one compared to
            # changing all of them.

            for s, e in cyclic_edge_ids:
                cid = utils.generate_id(max_chars=GENERATED_HASH_LENGTH)
                prefix = GENERATED_CHECKPOINT_PREFIX + CHECKPOINT_CYCLE_PREFIX
                # need abbreviations otherwise they are not visualized well
                sink_cp_name = prefix + "SINK_" + cid
                connector_cp_name = prefix + "CONN_" + cid
                source_cp_name = prefix + "SRC_" + cid
                story_end_checkpoints[sink_cp_name] = source_cp_name

                overlapping_cps = self.overlapping_checkpoint_names(
                    story_steps[s].end_checkpoints, story_steps[e].start_checkpoints
                )

                all_overlapping_cps.update(overlapping_cps)

                # change end checkpoints of starts
                start = story_steps[s].create_copy(use_new_id=False)
                start.end_checkpoints = [
                    cp for cp in start.end_checkpoints if cp.name not in overlapping_cps
                ]
                start.end_checkpoints.append(Checkpoint(sink_cp_name))
                story_steps[s] = start

                needs_connector = False

                for k, step in list(story_steps.items()):
                    additional_ends = []
                    for original_cp in overlapping_cps:
                        for cp in step.start_checkpoints:
                            if cp.name == original_cp:
                                if k == e:
                                    cp_name = source_cp_name
                                else:
                                    cp_name = connector_cp_name
                                    needs_connector = True

                                if not self._is_checkpoint_in_list(
                                    cp_name, cp.conditions, step.start_checkpoints
                                ):
                                    # add checkpoint only if it was not added
                                    additional_ends.append(
                                        Checkpoint(cp_name, cp.conditions)
                                    )

                    if additional_ends:
                        updated = step.create_copy(use_new_id=False)
                        updated.start_checkpoints.extend(additional_ends)
                        story_steps[k] = updated

                if needs_connector:
                    start.end_checkpoints.append(Checkpoint(connector_cp_name))

        # the process above may generate unused checkpoints
        # we need to find them and remove them
        self._remove_unused_generated_cps(
            story_steps, all_overlapping_cps, story_end_checkpoints
        )

        return StoryGraph(list(story_steps.values()), story_end_checkpoints)

    @staticmethod
    def _checkpoint_difference(
        cps: List[Checkpoint], cp_name_to_ignore: Set[Text]
    ) -> List[Checkpoint]:
        """Finds checkpoints which names are
            different form names of checkpoints to ignore"""

        return [cp for cp in cps if cp.name not in cp_name_to_ignore]

    def _remove_unused_generated_cps(
        self,
        story_steps: Dict[Text, StoryStep],
        overlapping_cps: Set[Text],
        story_end_checkpoints: Dict[Text, Text],
    ) -> None:
        """Finds unused generated checkpoints
            and remove them from story steps."""

        unused_cps = self._find_unused_checkpoints(
            story_steps.values(), story_end_checkpoints
        )

        unused_overlapping_cps = unused_cps.intersection(overlapping_cps)

        unused_genr_cps = {
            cp_name
            for cp_name in unused_cps
            if cp_name.startswith(GENERATED_CHECKPOINT_PREFIX)
        }

        k_to_remove = set()
        for k, step in story_steps.items():
            # changed all ends
            updated = step.create_copy(use_new_id=False)
            updated.start_checkpoints = self._checkpoint_difference(
                updated.start_checkpoints, unused_overlapping_cps
            )

            # remove generated unused end checkpoints
            updated.end_checkpoints = self._checkpoint_difference(
                updated.end_checkpoints, unused_genr_cps
            )

            if (
                step.start_checkpoints
                and not updated.start_checkpoints
                or step.end_checkpoints
                and not updated.end_checkpoints
            ):
                # remove story step if the generated checkpoints
                # were the only ones
                k_to_remove.add(k)

            story_steps[k] = updated

        # remove unwanted story steps
        for k in k_to_remove:
            del story_steps[k]

    @staticmethod
    def _is_checkpoint_in_list(
        checkpoint_name: Text, conditions: Dict[Text, Any], cps: List[Checkpoint]
    ) -> bool:
        """Checks if checkpoint with name and conditions is
            already in the list of checkpoints."""

        for cp in cps:
            if checkpoint_name == cp.name and conditions == cp.conditions:
                return True
        return False

    @staticmethod
    def _find_unused_checkpoints(
        story_steps: ValuesView[StoryStep], story_end_checkpoints: Dict[Text, Text]
    ) -> Set[Text]:
        """Finds all unused checkpoints."""

        collected_start = {STORY_END, STORY_START}
        collected_end = {STORY_END, STORY_START}

        for step in story_steps:
            for start in step.start_checkpoints:
                collected_start.add(start.name)
            for end in step.end_checkpoints:
                start_name = story_end_checkpoints.get(end.name, end.name)
                collected_end.add(start_name)

        return collected_end.symmetric_difference(collected_start)

    def get(self, step_id: Text) -> Optional[StoryStep]:
        """Looks a story step up by its id."""

        return self.step_lookup.get(step_id)

    def as_story_string(self) -> Text:
        """Convert the graph into the story file format."""

        story_content = ""
        for step in self.story_steps:
            story_content += step.as_story_string(flat=False)
        return story_content

    @staticmethod
    def order_steps(
        story_steps: List[StoryStep],
    ) -> Tuple[deque, List[Tuple[Text, Text]]]:
        """Topological sort of the steps returning the ids of the steps."""

        checkpoints = StoryGraph._group_by_start_checkpoint(story_steps)
        graph = {
            s.id: {
                other.id for end in s.end_checkpoints for other in checkpoints[end.name]
            }
            for s in story_steps
        }
        return StoryGraph.topological_sort(graph)

    @staticmethod
    def _group_by_start_checkpoint(
        story_steps: List[StoryStep],
    ) -> Dict[Text, List[StoryStep]]:
        """Returns all the start checkpoint of the steps"""

        checkpoints = defaultdict(list)
        for step in story_steps:
            for start in step.start_checkpoints:
                checkpoints[start.name].append(step)
        return checkpoints

    @staticmethod
    def topological_sort(
        graph: Dict[Text, Set[Text]]
    ) -> Tuple[deque, List[Tuple[Text, Text]]]:
        """Creates a top sort of a directed graph. This is an unstable sorting!

        The function returns the sorted nodes as well as the edges that need
        to be removed from the graph to make it acyclic (and hence, sortable).

        The graph should be represented as a dictionary, e.g.:

        >>> example_graph = {
        ...         "a": set("b", "c", "d"),
        ...         "b": set(),
        ...         "c": set("d"),
        ...         "d": set(),
        ...         "e": set("f"),
        ...         "f": set()}
        >>> StoryGraph.topological_sort(example_graph)
        (deque([u'e', u'f', u'a', u'c', u'd', u'b']), [])
        """

        # noinspection PyPep8Naming
        GRAY, BLACK = 0, 1

        ordered = deque()
        unprocessed = sorted(set(graph))
        visited_nodes = {}

        removed_edges = set()

        def dfs(node):
            visited_nodes[node] = GRAY
            for k in sorted(graph.get(node, set())):
                sk = visited_nodes.get(k, None)
                if sk == GRAY:
                    removed_edges.add((node, k))
                    continue
                if sk == BLACK:
                    continue
                unprocessed.remove(k)
                dfs(k)
            ordered.appendleft(node)
            visited_nodes[node] = BLACK

        while unprocessed:
            dfs(unprocessed.pop())

        return ordered, sorted(removed_edges)

    def visualize(self, output_file=None):
        import networkx as nx
        from rasa.core.training import visualization  # pytype: disable=pyi-error
        from colorhash import ColorHash

        graph = nx.MultiDiGraph()
        next_node_idx = [0]
        nodes = {"STORY_START": 0, "STORY_END": -1}

        def ensure_checkpoint_is_drawn(cp):
            if cp.name not in nodes:
                next_node_idx[0] += 1
                nodes[cp.name] = next_node_idx[0]

                if cp.name.startswith(GENERATED_CHECKPOINT_PREFIX):
                    # colors generated checkpoints based on their hash
                    color = ColorHash(cp.name[-GENERATED_HASH_LENGTH:]).hex
                    graph.add_node(
                        next_node_idx[0],
                        label=utils.cap_length(cp.name),
                        style="filled",
                        fillcolor=color,
                    )
                else:
                    graph.add_node(next_node_idx[0], label=utils.cap_length(cp.name))

        graph.add_node(
            nodes["STORY_START"], label="START", fillcolor="green", style="filled"
        )
        graph.add_node(nodes["STORY_END"], label="END", fillcolor="red", style="filled")

        for step in self.story_steps:
            next_node_idx[0] += 1
            step_idx = next_node_idx[0]

            graph.add_node(
                next_node_idx[0],
                label=utils.cap_length(step.block_name),
                style="filled",
                fillcolor="lightblue",
                shape="rect",
            )

            for c in step.start_checkpoints:
                ensure_checkpoint_is_drawn(c)
                graph.add_edge(nodes[c.name], step_idx)
            for c in step.end_checkpoints:
                ensure_checkpoint_is_drawn(c)
                graph.add_edge(step_idx, nodes[c.name])

            if not step.end_checkpoints:
                graph.add_edge(step_idx, nodes["STORY_END"])

        if output_file:
            visualization.persist_graph(graph, output_file)

        return graph

    def is_empty(self) -> bool:
        """Checks if `StoryGraph` is empty."""

        return not self.story_steps<|MERGE_RESOLUTION|>--- conflicted
+++ resolved
@@ -149,11 +149,7 @@
         return "* {}{}\n".format(prefix, story_step_element.as_story_string(e2e))
 
     def _store_user_strings(
-<<<<<<< HEAD
-        self, story_step_element, e2e: bool, prefix: Text = ""
-=======
         self, story_step_element: UserUttered, e2e: bool, prefix: Text = ""
->>>>>>> b500daa3
     ) -> None:
         self.story_string_helper.no_form_prefix_string += self._user_string(
             story_step_element, e2e
@@ -178,11 +174,7 @@
         self.story_string_helper.form_prefix_string = ""
         self.story_string_helper.no_form_prefix_string = ""
 
-<<<<<<< HEAD
-    def as_story_string(self, flat: bool = False, e2e: bool = False):
-=======
     def as_story_string(self, flat: bool = False, e2e: bool = False) -> Text:
->>>>>>> b500daa3
         # if the result should be flattened, we
         # will exclude the caption and any checkpoints.
 
