import copy
import logging
import os
from pathlib import Path
from collections import defaultdict

import numpy as np
import tensorflow as tf
import tensorflow_addons as tfa
import typing
from typing import Any, List, Optional, Text, Dict, Tuple, Union

import rasa.utils.io as io_utils
from rasa.core.domain import Domain
from rasa.core.featurizers.tracker_featurizers import (
    TrackerFeaturizer,
    FullDialogueTrackerFeaturizer,
    MaxHistoryTrackerFeaturizer,
)
from rasa.core.featurizers.single_state_featurizer import SingleStateFeaturizer
from rasa.nlu.constants import ACTION_NAME, INTENT, ACTION_TEXT, TEXT, ENTITIES
from rasa.core.interpreter import NaturalLanguageInterpreter
from rasa.core.policies.policy import Policy
from rasa.core.constants import DEFAULT_POLICY_PRIORITY, DIALOGUE, ACTIVE_LOOP, SLOTS
from rasa.core.trackers import DialogueStateTracker
from rasa.core.training.generator import TrackerWithCachedStates
from rasa.utils import train_utils
from rasa.utils.tensorflow.models import RasaModel, TransformerRasaModel
from rasa.utils.tensorflow.model_data import RasaModelData, FeatureSignature
from rasa.utils.tensorflow.model_data_utils import convert_to_data_format
from rasa.utils.tensorflow.constants import (
    LABEL,
    TRANSFORMER_SIZE,
    NUM_TRANSFORMER_LAYERS,
    NUM_HEADS,
    BATCH_SIZES,
    BATCH_STRATEGY,
    EPOCHS,
    RANDOM_SEED,
    RANKING_LENGTH,
    LOSS_TYPE,
    SIMILARITY_TYPE,
    NUM_NEG,
    EVAL_NUM_EXAMPLES,
    EVAL_NUM_EPOCHS,
    NEGATIVE_MARGIN_SCALE,
    REGULARIZATION_CONSTANT,
    SCALE_LOSS,
    USE_MAX_NEG_SIM,
    MAX_NEG_SIM,
    MAX_POS_SIM,
    EMBEDDING_DIMENSION,
    DROP_RATE_DIALOGUE,
    DROP_RATE_LABEL,
    DROP_RATE,
    DROP_RATE_ATTENTION,
    WEIGHT_SPARSITY,
    KEY_RELATIVE_ATTENTION,
    VALUE_RELATIVE_ATTENTION,
    MAX_RELATIVE_POSITION,
    SOFTMAX,
    AUTO,
    BALANCED,
    TENSORBOARD_LOG_DIR,
    TENSORBOARD_LOG_LEVEL,
<<<<<<< HEAD
    CHECKPOINT_MODEL,
=======
    ENCODING_DIMENSION,
    UNIDIRECTIONAL_ENCODER,
    SEQUENCE,
    SENTENCE,
    DENSE_DIMENSION,
>>>>>>> 2a5e853f
)


if typing.TYPE_CHECKING:
    from rasa.utils.features import Features


logger = logging.getLogger(__name__)

MASK = "mask"
LABEL_KEY = LABEL
LABEL_SUB_KEY = "ids"
LENGTH = "length"
POSSIBLE_FEATURE_TYPES = [SEQUENCE, SENTENCE]
FEATURES_TO_ENCODE = [INTENT, TEXT, ACTION_NAME, ACTION_TEXT]
LABEL_FEATURES_TO_ENCODE = [f"{LABEL}_{ACTION_NAME}", f"{LABEL}_{ACTION_TEXT}"]
STATE_LEVEL_FEATURES = [ENTITIES, SLOTS, ACTIVE_LOOP]

SAVE_MODEL_FILE_NAME = "ted_policy"


class TEDPolicy(Policy):
    """Transformer Embedding Dialogue (TED) Policy is described in
    https://arxiv.org/abs/1910.00486.
    This policy has a pre-defined architecture, which comprises the
    following steps:
        - concatenate user input (user intent and entities), previous system actions,
          slots and active forms for each time step into an input vector to
          pre-transformer embedding layer;
        - feed it to transformer;
        - apply a dense layer to the output of the transformer to get embeddings of a
          dialogue for each time step;
        - apply a dense layer to create embeddings for system actions for each time
          step;
        - calculate the similarity between the dialogue embedding and embedded system
          actions. This step is based on the StarSpace
          (https://arxiv.org/abs/1709.03856) idea.
    """

    SUPPORTS_ONLINE_TRAINING = True

    # please make sure to update the docs when changing a default parameter
    defaults = {
        # ## Architecture of the used neural network
        # Hidden layer sizes for layers before the dialogue and label embedding layers.
        # The number of hidden layers is equal to the length of the corresponding
        # list.
        # TODO add 2 parallel NNs: transformer for text and ffnn for names
        DENSE_DIMENSION: 20,
        ENCODING_DIMENSION: 50,
        # Number of units in transformer
        TRANSFORMER_SIZE: 128,
        # Number of transformer layers
        NUM_TRANSFORMER_LAYERS: 1,
        # Number of attention heads in transformer
        NUM_HEADS: 4,
        # If 'True' use key relative embeddings in attention
        KEY_RELATIVE_ATTENTION: False,
        # If 'True' use value relative embeddings in attention
        VALUE_RELATIVE_ATTENTION: False,
        # Max position for relative embeddings
        MAX_RELATIVE_POSITION: None,
        # Use a unidirectional or bidirectional encoder.
        UNIDIRECTIONAL_ENCODER: True,
        # ## Training parameters
        # Initial and final batch sizes:
        # Batch size will be linearly increased for each epoch.
        BATCH_SIZES: [64, 256],
        # Strategy used whenc creating batches.
        # Can be either 'sequence' or 'balanced'.
        BATCH_STRATEGY: BALANCED,
        # Number of epochs to train
        EPOCHS: 1,
        # Set random seed to any 'int' to get reproducible results
        RANDOM_SEED: None,
        # ## Parameters for embeddings
        # Dimension size of embedding vectors
        EMBEDDING_DIMENSION: 20,
        # The number of incorrect labels. The algorithm will minimize
        # their similarity to the user input during training.
        NUM_NEG: 20,
        # Type of similarity measure to use, either 'auto' or 'cosine' or 'inner'.
        SIMILARITY_TYPE: AUTO,
        # The type of the loss function, either 'softmax' or 'margin'.
        LOSS_TYPE: SOFTMAX,
        # Number of top actions to normalize scores for loss type 'softmax'.
        # Set to 0 to turn off normalization.
        RANKING_LENGTH: 10,
        # Indicates how similar the algorithm should try to make embedding vectors
        # for correct labels.
        # Should be 0.0 < ... < 1.0 for 'cosine' similarity type.
        MAX_POS_SIM: 0.8,
        # Maximum negative similarity for incorrect labels.
        # Should be -1.0 < ... < 1.0 for 'cosine' similarity type.
        MAX_NEG_SIM: -0.2,
        # If 'True' the algorithm only minimizes maximum similarity over
        # incorrect intent labels, used only if 'loss_type' is set to 'margin'.
        USE_MAX_NEG_SIM: True,
        # If 'True' scale loss inverse proportionally to the confidence
        # of the correct prediction
        SCALE_LOSS: True,
        # ## Regularization parameters
        # The scale of regularization
        REGULARIZATION_CONSTANT: 0.001,
        # The scale of how important is to minimize the maximum similarity
        # between embeddings of different labels,
        # used only if 'loss_type' is set to 'margin'.
        NEGATIVE_MARGIN_SCALE: 0.8,
        # Dropout rate for embedding layers of dialogue features.
        DROP_RATE_DIALOGUE: 0.1,
        # Dropout rate for embedding layers of utterance level features.
        DROP_RATE: 0.0,
        # Dropout rate for embedding layers of label, e.g. action, features.
        DROP_RATE_LABEL: 0.0,
        # Dropout rate for attention.
        DROP_RATE_ATTENTION: 0,
        # Sparsity of the weights in dense layers
        WEIGHT_SPARSITY: 0.8,
        # ## Evaluation parameters
        # How often calculate validation accuracy.
        # Small values may hurt performance, e.g. model accuracy.
        EVAL_NUM_EPOCHS: 20,
        # How many examples to use for hold out validation set
        # Large values may hurt performance, e.g. model accuracy.
        EVAL_NUM_EXAMPLES: 0,
        # If you want to use tensorboard to visualize training and validation metrics,
        # set this option to a valid output directory.
        TENSORBOARD_LOG_DIR: None,
        # Define when training metrics for tensorboard should be logged.
        # Either after every epoch or for every training step.
        # Valid values: 'epoch' and 'minibatch'
        TENSORBOARD_LOG_LEVEL: "epoch",
        # Perform model checkpointing
        CHECKPOINT_MODEL: False,
    }

    @staticmethod
    def _standard_featurizer(max_history: Optional[int] = None) -> TrackerFeaturizer:
        return MaxHistoryTrackerFeaturizer(
            SingleStateFeaturizer(), max_history=max_history
        )

    def __init__(
        self,
        featurizer: Optional[TrackerFeaturizer] = None,
        priority: int = DEFAULT_POLICY_PRIORITY,
        max_history: Optional[int] = None,
        model: Optional[RasaModel] = None,
        zero_state_features: Optional[Dict[Text, List["Features"]]] = None,
        **kwargs: Any,
    ) -> None:
        """Declare instance variables with default values."""

        if not featurizer:
            featurizer = self._standard_featurizer(max_history)

        super().__init__(featurizer, priority)
        if isinstance(featurizer, FullDialogueTrackerFeaturizer):
            self.is_full_dialogue_featurizer_used = True
        else:
            self.is_full_dialogue_featurizer_used = False

        self._load_params(**kwargs)

        self.model = model

        self.zero_state_features = zero_state_features or defaultdict(list)

        self._label_data: Optional[RasaModelData] = None
        self.data_example: Optional[Dict[Text, List[np.ndarray]]] = None

    def _load_params(self, **kwargs: Dict[Text, Any]) -> None:
        self.config = copy.deepcopy(self.defaults)
        self.config.update(kwargs)

        self.config = train_utils.check_deprecated_options(self.config)

        self.config = train_utils.update_similarity_type(self.config)
        self.config = train_utils.update_evaluation_parameters(self.config)

    def _create_label_data(
        self, domain: Domain, interpreter: NaturalLanguageInterpreter
    ) -> Tuple[RasaModelData, List[Dict[Text, List["Features"]]]]:
        # encode all label_ids with policies' featurizer
        state_featurizer = self.featurizer.state_featurizer
        encoded_all_labels = state_featurizer.encode_all_actions(domain, interpreter)

        attribute_data, _ = convert_to_data_format(encoded_all_labels)

        label_data = RasaModelData()
        label_data.add_data(attribute_data, key_prefix=f"{LABEL_KEY}_")

        label_ids = np.arange(domain.num_actions)
        label_data.add_features(
            LABEL_KEY, LABEL_SUB_KEY, [np.expand_dims(label_ids, -1)]
        )

        return label_data, encoded_all_labels

    def _create_model_data(
        self,
        tracker_state_features: List[List[Dict[Text, List["Features"]]]],
        label_ids: Optional[np.ndarray] = None,
        encoded_all_labels: Optional[List[Dict[Text, List["Features"]]]] = None,
    ) -> RasaModelData:
        """Combine all model related data into RasaModelData.

        Args:
            tracker_state_features: a dictionary of attributes (INTENT, TEXT, ACTION_NAME, ACTION_TEXT,
                ENTITIES, SLOTS, ACTIVE_LOOP) to a list of features for all dialogue
                turns in all training trackers
            label_ids: the label ids (e.g. action ids) for every dialogue turn in all
                training trackers
            encoded_all_labels: a list of dictionaries containing attribute features for labels ids

        Returns:
            RasaModelData
        """
        model_data = RasaModelData(label_key=LABEL_KEY, label_sub_key=LABEL_SUB_KEY)

        if label_ids is not None and encoded_all_labels is not None:

            label_ids = np.array(
                [np.expand_dims(seq_label_ids, -1) for seq_label_ids in label_ids]
            )
            model_data.add_features(LABEL_KEY, LABEL_SUB_KEY, [label_ids])

            attribute_data, self.zero_state_features = convert_to_data_format(
                tracker_state_features
            )
        else:
            # method is called during prediction
            attribute_data, _ = convert_to_data_format(
                tracker_state_features, self.zero_state_features
            )

        model_data.add_data(attribute_data)
        model_data.add_lengths(
            DIALOGUE, LENGTH, next(iter(list(attribute_data.keys()))), MASK
        )

        return model_data

    def train(
        self,
        training_trackers: List[TrackerWithCachedStates],
        domain: Domain,
        interpreter: NaturalLanguageInterpreter,
        **kwargs: Any,
    ) -> None:
        """Train the policy on given training trackers."""

        # dealing with training data
        tracker_state_features, label_ids = self.featurize_for_training(
            training_trackers, domain, interpreter, **kwargs
        )

        self._label_data, encoded_all_labels = self._create_label_data(
            domain, interpreter
        )

        # extract actual training data to feed to model
        model_data = self._create_model_data(
            tracker_state_features, label_ids, encoded_all_labels
        )
        if model_data.is_empty():
            logger.error(
                f"Can not train '{self.__class__.__name__}'. No data was provided. "
                f"Skipping training of the policy."
            )
            return

        # keep one example for persisting and loading
        self.data_example = model_data.first_data_example()

        self.model = TED(
            model_data.get_signature(),
            self.config,
            isinstance(self.featurizer, MaxHistoryTrackerFeaturizer),
            self._label_data,
        )

        self.model.fit(
            model_data,
            self.config[EPOCHS],
            self.config[BATCH_SIZES],
            self.config[EVAL_NUM_EXAMPLES],
            self.config[EVAL_NUM_EPOCHS],
            batch_strategy=self.config[BATCH_STRATEGY],
        )

    def predict_action_probabilities(
        self,
        tracker: DialogueStateTracker,
        domain: Domain,
        interpreter: NaturalLanguageInterpreter,
        **kwargs: Any,
    ) -> List[float]:
        """Predict the next action the bot should take.
        Return the list of probabilities for the next actions.
        """

        if self.model is None:
            return self._default_predictions(domain)

        # create model data from tracker
        tracker_state_features = self.featurizer.create_state_features(
            [tracker], domain, interpreter
        )
        model_data = self._create_model_data(tracker_state_features)

        output = self.model.predict(model_data)

        confidence = output["action_scores"].numpy()
        # remove batch dimension and take the last prediction in the sequence
        confidence = confidence[0, -1, :]

        if self.config[LOSS_TYPE] == SOFTMAX and self.config[RANKING_LENGTH] > 0:
            confidence = train_utils.normalize(confidence, self.config[RANKING_LENGTH])

        return confidence.tolist()

    def persist(self, path: Text) -> None:
        """Persists the policy to a storage."""

        if self.model is None:
            logger.debug(
                "Method `persist(...)` was called "
                "without a trained model present. "
                "Nothing to persist then!"
            )
            return

        model_path = Path(path)
        tf_model_file = model_path / f"{SAVE_MODEL_FILE_NAME}.tf_model"

        io_utils.create_directory_for_file(tf_model_file)

        self.featurizer.persist(path)

        if self.model.best_model_file is not None:
            self.model.copy_best(str(tf_model_file))
        else:
            self.model.save(str(tf_model_file))

        io_utils.json_pickle(
            model_path / f"{SAVE_MODEL_FILE_NAME}.priority.pkl", self.priority
        )
        io_utils.pickle_dump(
            model_path / f"{SAVE_MODEL_FILE_NAME}.meta.pkl", self.config
        )
        io_utils.pickle_dump(
            model_path / f"{SAVE_MODEL_FILE_NAME}.data_example.pkl", self.data_example
        )
        io_utils.pickle_dump(
            model_path / f"{SAVE_MODEL_FILE_NAME}.zero_state_features.pkl",
            self.zero_state_features,
        )
        io_utils.pickle_dump(
            model_path / f"{SAVE_MODEL_FILE_NAME}.label_data.pkl",
            dict(self._label_data.data),
        )

    @classmethod
    def load(cls, path: Text) -> "TEDPolicy":
        """Loads a policy from the storage.
        **Needs to load its featurizer**
        """

        if not os.path.exists(path):
            raise Exception(
                f"Failed to load TED policy model. Path "
                f"'{os.path.abspath(path)}' doesn't exist."
            )

        model_path = Path(path)
        tf_model_file = model_path / f"{SAVE_MODEL_FILE_NAME}.tf_model"

        featurizer = TrackerFeaturizer.load(path)

        if not (model_path / f"{SAVE_MODEL_FILE_NAME}.data_example.pkl").is_file():
            return cls(featurizer=featurizer)

        loaded_data = io_utils.pickle_load(
            model_path / f"{SAVE_MODEL_FILE_NAME}.data_example.pkl"
        )
        label_data = io_utils.pickle_load(
            model_path / f"{SAVE_MODEL_FILE_NAME}.label_data.pkl"
        )
        zero_state_features = io_utils.pickle_load(
            model_path / f"{SAVE_MODEL_FILE_NAME}.zero_state_features.pkl"
        )
        label_data = RasaModelData(data=label_data)
        meta = io_utils.pickle_load(model_path / f"{SAVE_MODEL_FILE_NAME}.meta.pkl")
        priority = io_utils.json_unpickle(
            model_path / f"{SAVE_MODEL_FILE_NAME}.priority.pkl"
        )

        model_data_example = RasaModelData(
            label_key=LABEL_KEY, label_sub_key=LABEL_SUB_KEY, data=loaded_data
        )
        meta = train_utils.update_similarity_type(meta)

        model = TED.load(
            str(tf_model_file),
            model_data_example,
            data_signature=model_data_example.get_signature(),
            config=meta,
            max_history_tracker_featurizer_used=isinstance(
                featurizer, MaxHistoryTrackerFeaturizer
            ),
            label_data=label_data,
        )

        # build the graph for prediction
        predict_data_example = RasaModelData(
            label_key=LABEL_KEY,
            label_sub_key=LABEL_SUB_KEY,
            data={
                feature_name: features
                for feature_name, features in model_data_example.items()
                if feature_name
                in STATE_LEVEL_FEATURES + FEATURES_TO_ENCODE + [DIALOGUE]
            },
        )
        model.build_for_predict(predict_data_example)

        return cls(
            featurizer=featurizer,
            priority=priority,
            model=model,
            zero_state_features=zero_state_features,
            **meta,
        )


# accessing _tf_layers with any key results in key-error, disable it
# pytype: disable=key-error


class TED(TransformerRasaModel):
    def __init__(
        self,
        data_signature: Dict[Text, Dict[Text, List[FeatureSignature]]],
        config: Dict[Text, Any],
        max_history_tracker_featurizer_used: bool,
        label_data: RasaModelData,
    ) -> None:
<<<<<<< HEAD
        super().__init__(
            name="TED",
            random_seed=config[RANDOM_SEED],
            tensorboard_log_dir=config[TENSORBOARD_LOG_DIR],
            tensorboard_log_level=config[TENSORBOARD_LOG_LEVEL],
            checkpoint_model=config[CHECKPOINT_MODEL],
        )
=======
        super().__init__("TED", config, data_signature, label_data)
>>>>>>> 2a5e853f

        self.max_history_tracker_featurizer_used = max_history_tracker_featurizer_used

        self.predict_data_signature = {
            feature_name: features
            for feature_name, features in data_signature.items()
            if feature_name in STATE_LEVEL_FEATURES + FEATURES_TO_ENCODE + [DIALOGUE]
        }

        # optimizer
        self.optimizer = tf.keras.optimizers.Adam()

        # metrics
        self.action_loss = tf.keras.metrics.Mean(name="loss")
        self.action_acc = tf.keras.metrics.Mean(name="acc")
        self.metrics_to_log += ["loss", "acc"]

        self.all_labels_embed = None  # needed for efficient prediction

        self._prepare_layers()

    def _check_data(self) -> None:
        if not any(key in [INTENT, TEXT] for key in self.data_signature.keys()):
            raise ValueError(
                f"No user features specified. "
                f"Cannot train '{self.__class__.__name__}' model."
            )

        if not any(
            key in [ACTION_NAME, ACTION_TEXT] for key in self.data_signature.keys()
        ):
            raise ValueError(
                f"No action features specified. "
                f"Cannot train '{self.__class__.__name__}' model."
            )
        if LABEL not in self.data_signature:
            raise ValueError(
                f"No label features specified. "
                f"Cannot train '{self.__class__.__name__}' model."
            )

    def _prepare_layers(self) -> None:
        for name in self.data_signature.keys():
            self._prepare_sparse_dense_layer_for(name, self.data_signature)
            self._prepare_encoding_layers(name)

        for name in self.label_signature.keys():
            self._prepare_sparse_dense_layer_for(name, self.label_signature)
            self._prepare_encoding_layers(name)

        self._prepare_transformer_layer(
            DIALOGUE, self.config[DROP_RATE_DIALOGUE], self.config[DROP_RATE_ATTENTION]
        )

        self._prepare_embed_layers(DIALOGUE)
        self._prepare_embed_layers(LABEL)

        self._prepare_dot_product_loss(LABEL, self.config[SCALE_LOSS])

    def _prepare_sparse_dense_layer_for(
        self, name: Text, signature: Dict[Text, Dict[Text, List[FeatureSignature]]]
    ) -> None:
        """Prepare the sparse dense layer for the given attribute name. It is used to
        combine the sparse and dense features of the attribute at the beginning of
        the model.

        Args:
            name: the attribute name
            signature: data signature
        """
        for feature_type in POSSIBLE_FEATURE_TYPES:
            if name not in signature or feature_type not in signature[name]:
                # features for feature type are not present
                continue

            self._prepare_sparse_dense_dropout_layers(
                f"{name}_{feature_type}", self.config[DROP_RATE]
            )

            # use the same configurable dense dimension for all sparse features
            self._prepare_sparse_dense_layers(
                signature[name][feature_type],
                f"{name}_{feature_type}",
                self.config[DENSE_DIMENSION],
            )

    def _prepare_encoding_layers(self, name: Text) -> None:
        """Create ffnn layer for given attribute name. The layer is used just before
        all dialogue features are combined.

        Args:
            name: attribute name
        """
        feature_type = SENTENCE
        # create encoding layers only for the features which should be encoded;
        if name not in FEATURES_TO_ENCODE + LABEL_FEATURES_TO_ENCODE:
            return
        # check that there are SENTENCE features for the attribute name in data
        if name in FEATURES_TO_ENCODE and feature_type not in self.data_signature[name]:
            return
        #  same for label_data
        if (
            name in LABEL_FEATURES_TO_ENCODE
            and feature_type not in self.label_signature[name]
        ):
            return

        self._prepare_ffnn_layer(
            f"{name}_{feature_type}",
            [self.config[ENCODING_DIMENSION]],
            self.config[DROP_RATE_DIALOGUE],
        )

    def _create_all_labels_embed(self) -> Tuple[tf.Tensor, tf.Tensor]:
        all_label_ids = self.tf_label_data[LABEL_KEY][LABEL_SUB_KEY][0]

        all_labels_encoded = {
            key: self._encode_features_per_attribute(self.tf_label_data, key)
            for key in self.tf_label_data.keys()
            if key != LABEL_KEY
        }

        if (
            all_labels_encoded.get(f"{LABEL_KEY}_{ACTION_TEXT}") is not None
            and all_labels_encoded.get(f"{LABEL_KEY}_{ACTION_NAME}") is not None
        ):
            x = all_labels_encoded.pop(
                f"{LABEL_KEY}_{ACTION_TEXT}"
            ) + all_labels_encoded.pop(f"{LABEL_KEY}_{ACTION_NAME}")
        elif all_labels_encoded.get(f"{LABEL_KEY}_{ACTION_TEXT}") is not None:
            x = all_labels_encoded.pop(f"{LABEL_KEY}_{ACTION_TEXT}")
        else:
            x = all_labels_encoded.pop(f"{LABEL_KEY}_{ACTION_NAME}")

        # additional sequence axis is artifact of our RasaModelData creation
        # TODO check whether this should be solved in data creation
        x = tf.squeeze(x, axis=1)

        all_labels_embed = self._tf_layers[f"embed.{LABEL}"](x)

        return all_label_ids, all_labels_embed

    def _emebed_dialogue(
        self, dialogue_in: tf.Tensor, sequence_lengths: tf.Tensor
    ) -> Tuple[tf.Tensor, tf.Tensor]:
        """Create dialogue level embedding and mask."""

        mask = self._compute_mask(sequence_lengths)

        dialogue_transformed = self._tf_layers[f"transformer.{DIALOGUE}"](
            dialogue_in, 1 - mask, self._training
        )
        dialogue_transformed = tfa.activations.gelu(dialogue_transformed)

        if self.max_history_tracker_featurizer_used:
            # pick last vector if max history featurizer is used
            dialogue_transformed = tf.expand_dims(
                self._last_token(dialogue_transformed, sequence_lengths), 1
            )
            mask = tf.expand_dims(self._last_token(mask, sequence_lengths), 1)

        dialogue_embed = self._tf_layers[f"embed.{DIALOGUE}"](dialogue_transformed)

        return dialogue_embed, mask

    def _encode_features_per_attribute(
        self, tf_batch_data: Dict[Text, Dict[Text, List[tf.Tensor]]], attribute: Text
    ) -> Optional[tf.Tensor]:
        """
        Encodes features for a given attribute
        Args:
            tf_batch_data: dictionary mapping every attribute to its features and masks
            attribute: the attribute we will encode features for (e.g., ACTION_NAME, INTENT)
        Returns:
            A tensor combining  all features for `attribute`
        """

        if not tf_batch_data[attribute]:
            return None

        attribute_mask = tf_batch_data[attribute][MASK][0]
        # TODO transformer has to be used to process sequence features
        attribute_features = self._combine_sparse_dense_features(
            tf_batch_data[attribute][SENTENCE],
            f"{attribute}_{SENTENCE}",
            mask=attribute_mask,
        )

        if attribute in FEATURES_TO_ENCODE + LABEL_FEATURES_TO_ENCODE:
            attribute_features = self._tf_layers[f"ffnn.{attribute}_{SENTENCE}"](
                attribute_features
            )

        return attribute_features * attribute_mask

    def _process_batch_data(
        self, tf_batch_data: Dict[Text, Dict[Text, List[tf.Tensor]]]
    ) -> tf.Tensor:
        """Encodes batch data; combines intent and text and action name and action text if both are present
        Args:
            tf_batch_data: dictionary mapping every attribute to its features and masks
        Returns:
             Tensor: encoding of all features in the batch, combined;
        """
        # encode each attribute present in tf_batch_data
        batch_encoded = {
            key: self._encode_features_per_attribute(tf_batch_data, key)
            for key in tf_batch_data.keys()
            if LABEL_KEY not in key and DIALOGUE not in key
        }
        # if both action text and action name are present, combine them; otherwise, return the one which is present

        if (
            batch_encoded.get(ACTION_TEXT) is not None
            and batch_encoded.get(ACTION_NAME) is not None
        ):
            batch_action = batch_encoded.pop(ACTION_TEXT) + batch_encoded.pop(
                ACTION_NAME
            )
        elif batch_encoded.get(ACTION_TEXT) is not None:
            batch_action = batch_encoded.pop(ACTION_TEXT)
        else:
            batch_action = batch_encoded.pop(ACTION_NAME)
        # same for user input
        if (
            batch_encoded.get(INTENT) is not None
            and batch_encoded.get(TEXT) is not None
        ):
            batch_user = batch_encoded.pop(INTENT) + batch_encoded.pop(TEXT)
        elif batch_encoded.get(TEXT) is not None:
            batch_user = batch_encoded.pop(TEXT)
        else:
            batch_user = batch_encoded.pop(INTENT)

        batch_features = [batch_user, batch_action]
        # once we have user input and previous action, add all other attributes (SLOTS, ACTIVE_LOOP, etc.) to batch_features;
        for key in batch_encoded.keys():
            batch_features.append(batch_encoded.get(key))

        batch_features = tf.concat(batch_features, axis=-1)

        return batch_features

    @staticmethod
    def _get_labels_embed(
        label_ids: tf.Tensor, all_labels_embed: tf.Tensor
    ) -> tf.Tensor:
        # instead of processing labels again, gather embeddings from
        # all_labels_embed using label ids

        indices = tf.cast(label_ids[:, :, 0], tf.int32)
        labels_embed = tf.gather(all_labels_embed, indices)

        return labels_embed

    def batch_loss(
        self, batch_in: Union[Tuple[tf.Tensor], Tuple[np.ndarray]]
    ) -> tf.Tensor:
        tf_batch_data = self.batch_to_model_data_format(batch_in, self.data_signature)

        dialogue_lengths = tf.cast(tf_batch_data[DIALOGUE][LENGTH][0], tf.int32)

        all_label_ids, all_labels_embed = self._create_all_labels_embed()

        label_ids = tf_batch_data[LABEL_KEY][LABEL_SUB_KEY][0]
        labels_embed = self._get_labels_embed(label_ids, all_labels_embed)

        dialogue_in = self._process_batch_data(tf_batch_data)
        dialogue_embed, dialogue_mask = self._emebed_dialogue(
            dialogue_in, dialogue_lengths
        )
        dialogue_mask = tf.squeeze(dialogue_mask, axis=-1)

        loss, acc = self._tf_layers[f"loss.{LABEL}"](
            dialogue_embed,
            labels_embed,
            label_ids,
            all_labels_embed,
            all_label_ids,
            dialogue_mask,
        )

        self.action_loss.update_state(loss)
        self.action_acc.update_state(acc)

        return loss

    def batch_predict(
        self, batch_in: Union[Tuple[tf.Tensor], Tuple[np.ndarray]]
    ) -> Dict[Text, tf.Tensor]:
        tf_batch_data = self.batch_to_model_data_format(
            batch_in, self.predict_data_signature
        )

        dialogue_lengths = tf.cast(tf_batch_data[DIALOGUE][LENGTH][0], tf.int32)

        if self.all_labels_embed is None:
            _, self.all_labels_embed = self._create_all_labels_embed()

        dialogue_in = self._process_batch_data(tf_batch_data)
        dialogue_embed, dialogue_mask = self._emebed_dialogue(
            dialogue_in, dialogue_lengths
        )
        dialogue_mask = tf.squeeze(dialogue_mask, axis=-1)

        sim_all = self._tf_layers[f"loss.{LABEL}"].sim(
            dialogue_embed[:, :, tf.newaxis, :],
            self.all_labels_embed[tf.newaxis, tf.newaxis, :, :],
            dialogue_mask,
        )

        scores = self._tf_layers[f"loss.{LABEL}"].confidence_from_sim(
            sim_all, self.config[SIMILARITY_TYPE]
        )

        return {"action_scores": scores}


# pytype: enable=key-error<|MERGE_RESOLUTION|>--- conflicted
+++ resolved
@@ -63,15 +63,12 @@
     BALANCED,
     TENSORBOARD_LOG_DIR,
     TENSORBOARD_LOG_LEVEL,
-<<<<<<< HEAD
     CHECKPOINT_MODEL,
-=======
     ENCODING_DIMENSION,
     UNIDIRECTIONAL_ENCODER,
     SEQUENCE,
     SENTENCE,
     DENSE_DIMENSION,
->>>>>>> 2a5e853f
 )
 
 
@@ -520,17 +517,7 @@
         max_history_tracker_featurizer_used: bool,
         label_data: RasaModelData,
     ) -> None:
-<<<<<<< HEAD
-        super().__init__(
-            name="TED",
-            random_seed=config[RANDOM_SEED],
-            tensorboard_log_dir=config[TENSORBOARD_LOG_DIR],
-            tensorboard_log_level=config[TENSORBOARD_LOG_LEVEL],
-            checkpoint_model=config[CHECKPOINT_MODEL],
-        )
-=======
         super().__init__("TED", config, data_signature, label_data)
->>>>>>> 2a5e853f
 
         self.max_history_tracker_featurizer_used = max_history_tracker_featurizer_used
 
