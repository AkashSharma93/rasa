import logging
import shutil
from pathlib import Path
from collections import defaultdict

import numpy as np

import rasa.shared.utils.io
import rasa.utils.train_utils
import tensorflow as tf
from typing import Any, List, Optional, Text, Dict, Tuple, Union, TYPE_CHECKING

import rasa.utils.io as io_utils
import rasa.core.actions.action
from rasa.nlu.constants import TOKENS_NAMES
from rasa.nlu.extractors.extractor import EntityExtractor, EntityTagSpec
from rasa.shared.core.domain import Domain
from rasa.core.featurizers.tracker_featurizers import (
    TrackerFeaturizer,
    MaxHistoryTrackerFeaturizer,
)
from rasa.core.featurizers.single_state_featurizer import SingleStateFeaturizer
from rasa.shared.exceptions import RasaException
from rasa.shared.nlu.constants import (
    ACTION_TEXT,
    ACTION_NAME,
    INTENT,
    TEXT,
    ENTITIES,
    FEATURE_TYPE_SENTENCE,
    ENTITY_ATTRIBUTE_TYPE,
    ENTITY_TAGS,
    EXTRACTOR,
    SPLIT_ENTITIES_BY_COMMA,
    SPLIT_ENTITIES_BY_COMMA_DEFAULT_VALUE,
)
from rasa.shared.nlu.interpreter import NaturalLanguageInterpreter
from rasa.core.policies.policy import Policy, PolicyPrediction
from rasa.core.constants import DEFAULT_POLICY_PRIORITY, DIALOGUE
from rasa.shared.constants import DIAGNOSTIC_DATA
from rasa.shared.core.constants import ACTIVE_LOOP, SLOTS, ACTION_LISTEN_NAME
from rasa.shared.core.trackers import DialogueStateTracker
from rasa.shared.core.generator import TrackerWithCachedStates
import rasa.utils.train_utils
from rasa.utils.tensorflow.models import RasaModel, TransformerRasaModel
from rasa.utils.tensorflow import rasa_layers
from rasa.utils.tensorflow.model_data import (
    RasaModelData,
    FeatureSignature,
    FeatureArray,
    Data,
)
from rasa.utils.tensorflow.model_data_utils import convert_to_data_format
from rasa.utils.tensorflow.constants import (
    LABEL,
    IDS,
    TRANSFORMER_SIZE,
    NUM_TRANSFORMER_LAYERS,
    NUM_HEADS,
    BATCH_SIZES,
    BATCH_STRATEGY,
    EPOCHS,
    RANDOM_SEED,
    LEARNING_RATE,
    RANKING_LENGTH,
    LOSS_TYPE,
    SIMILARITY_TYPE,
    NUM_NEG,
    EVAL_NUM_EXAMPLES,
    EVAL_NUM_EPOCHS,
    NEGATIVE_MARGIN_SCALE,
    REGULARIZATION_CONSTANT,
    SCALE_LOSS,
    USE_MAX_NEG_SIM,
    MAX_NEG_SIM,
    MAX_POS_SIM,
    EMBEDDING_DIMENSION,
    DROP_RATE_DIALOGUE,
    DROP_RATE_LABEL,
    DROP_RATE,
    DROP_RATE_ATTENTION,
    CONNECTION_DENSITY,
    KEY_RELATIVE_ATTENTION,
    VALUE_RELATIVE_ATTENTION,
    MAX_RELATIVE_POSITION,
    CROSS_ENTROPY,
    AUTO,
    BALANCED,
    TENSORBOARD_LOG_DIR,
    TENSORBOARD_LOG_LEVEL,
    CHECKPOINT_MODEL,
    ENCODING_DIMENSION,
    UNIDIRECTIONAL_ENCODER,
    SEQUENCE,
    SENTENCE,
    SEQUENCE_LENGTH,
    DENSE_DIMENSION,
    CONCAT_DIMENSION,
    SPARSE_INPUT_DROPOUT,
    DENSE_INPUT_DROPOUT,
    MASKED_LM,
    MASK,
    HIDDEN_LAYERS_SIZES,
    FEATURIZERS,
    ENTITY_RECOGNITION,
    CONSTRAIN_SIMILARITIES,
    MODEL_CONFIDENCE,
    SOFTMAX,
    BILOU_FLAG,
)
from rasa.shared.core.events import EntitiesAdded, Event
from rasa.shared.nlu.training_data.message import Message

if TYPE_CHECKING:
    from rasa.shared.nlu.training_data.features import Features


logger = logging.getLogger(__name__)

E2E_CONFIDENCE_THRESHOLD = "e2e_confidence_threshold"
LABEL_KEY = LABEL
LABEL_SUB_KEY = IDS
LENGTH = "length"
INDICES = "indices"
SENTENCE_FEATURES_TO_ENCODE = [INTENT, TEXT, ACTION_NAME, ACTION_TEXT]
SEQUENCE_FEATURES_TO_ENCODE = [TEXT, ACTION_TEXT, f"{LABEL}_{ACTION_TEXT}"]
LABEL_FEATURES_TO_ENCODE = [f"{LABEL}_{ACTION_NAME}", f"{LABEL}_{ACTION_TEXT}"]
STATE_LEVEL_FEATURES = [ENTITIES, SLOTS, ACTIVE_LOOP]
PREDICTION_FEATURES = STATE_LEVEL_FEATURES + SENTENCE_FEATURES_TO_ENCODE + [DIALOGUE]

SAVE_MODEL_FILE_NAME = "ted_policy"


class TEDPolicy(Policy):
    """Transformer Embedding Dialogue (TED) Policy is described in
    https://arxiv.org/abs/1910.00486.
    This policy has a pre-defined architecture, which comprises the
    following steps:
        - concatenate user input (user intent and entities), previous system actions,
          slots and active forms for each time step into an input vector to
          pre-transformer embedding layer;
        - feed it to transformer;
        - apply a dense layer to the output of the transformer to get embeddings of a
          dialogue for each time step;
        - apply a dense layer to create embeddings for system actions for each time
          step;
        - calculate the similarity between the dialogue embedding and embedded system
          actions. This step is based on the StarSpace
          (https://arxiv.org/abs/1709.03856) idea.
    """

    # please make sure to update the docs when changing a default parameter
    defaults = {
        # ## Architecture of the used neural network
        # Hidden layer sizes for layers before the embedding layers for user message
        # and labels.
        # The number of hidden layers is equal to the length of the corresponding list.
        HIDDEN_LAYERS_SIZES: {TEXT: [], ACTION_TEXT: [], f"{LABEL}_{ACTION_TEXT}": []},
        # Dense dimension to use for sparse features.
        DENSE_DIMENSION: {
            TEXT: 128,
            ACTION_TEXT: 128,
            f"{LABEL}_{ACTION_TEXT}": 128,
            INTENT: 20,
            ACTION_NAME: 20,
            f"{LABEL}_{ACTION_NAME}": 20,
            ENTITIES: 20,
            SLOTS: 20,
            ACTIVE_LOOP: 20,
        },
        # Default dimension to use for concatenating sequence and sentence features.
        CONCAT_DIMENSION: {TEXT: 128, ACTION_TEXT: 128, f"{LABEL}_{ACTION_TEXT}": 128},
        # Dimension size of embedding vectors before the dialogue transformer encoder.
        ENCODING_DIMENSION: 50,
        # Number of units in transformer encoders
        TRANSFORMER_SIZE: {
            TEXT: 128,
            ACTION_TEXT: 128,
            f"{LABEL}_{ACTION_TEXT}": 128,
            DIALOGUE: 128,
        },
        # Number of layers in transformer encoders
        NUM_TRANSFORMER_LAYERS: {
            TEXT: 1,
            ACTION_TEXT: 1,
            f"{LABEL}_{ACTION_TEXT}": 1,
            DIALOGUE: 1,
        },
        # Number of attention heads in transformer
        NUM_HEADS: 4,
        # If 'True' use key relative embeddings in attention
        KEY_RELATIVE_ATTENTION: False,
        # If 'True' use value relative embeddings in attention
        VALUE_RELATIVE_ATTENTION: False,
        # Max position for relative embeddings
        MAX_RELATIVE_POSITION: None,
        # Use a unidirectional or bidirectional encoder
        # for `text`, `action_text`, and `label_action_text`.
        UNIDIRECTIONAL_ENCODER: False,
        # ## Training parameters
        # Initial and final batch sizes:
        # Batch size will be linearly increased for each epoch.
        BATCH_SIZES: [64, 256],
        # Strategy used whenc creating batches.
        # Can be either 'sequence' or 'balanced'.
        BATCH_STRATEGY: BALANCED,
        # Number of epochs to train
        EPOCHS: 1,
        # Set random seed to any 'int' to get reproducible results
        RANDOM_SEED: None,
        # Initial learning rate for the optimizer
        LEARNING_RATE: 0.001,
        # ## Parameters for embeddings
        # Dimension size of embedding vectors
        EMBEDDING_DIMENSION: 20,
        # The number of incorrect labels. The algorithm will minimize
        # their similarity to the user input during training.
        NUM_NEG: 20,
        # Type of similarity measure to use, either 'auto' or 'cosine' or 'inner'.
        SIMILARITY_TYPE: AUTO,
        # The type of the loss function, either 'cross_entropy' or 'margin'.
        LOSS_TYPE: CROSS_ENTROPY,
        # Number of top actions to normalize scores for. Applicable with
        # loss type 'cross_entropy' and 'softmax' confidences. Set to 0
        # to turn off normalization.
        RANKING_LENGTH: 10,
        # Indicates how similar the algorithm should try to make embedding vectors
        # for correct labels.
        # Should be 0.0 < ... < 1.0 for 'cosine' similarity type.
        MAX_POS_SIM: 0.8,
        # Maximum negative similarity for incorrect labels.
        # Should be -1.0 < ... < 1.0 for 'cosine' similarity type.
        MAX_NEG_SIM: -0.2,
        # If 'True' the algorithm only minimizes maximum similarity over
        # incorrect intent labels, used only if 'loss_type' is set to 'margin'.
        USE_MAX_NEG_SIM: True,
        # If 'True' scale loss inverse proportionally to the confidence
        # of the correct prediction
        SCALE_LOSS: True,
        # ## Regularization parameters
        # The scale of regularization
        REGULARIZATION_CONSTANT: 0.001,
        # The scale of how important is to minimize the maximum similarity
        # between embeddings of different labels,
        # used only if 'loss_type' is set to 'margin'.
        NEGATIVE_MARGIN_SCALE: 0.8,
        # Dropout rate for embedding layers of dialogue features.
        DROP_RATE_DIALOGUE: 0.1,
        # Dropout rate for embedding layers of utterance level features.
        DROP_RATE: 0.0,
        # Dropout rate for embedding layers of label, e.g. action, features.
        DROP_RATE_LABEL: 0.0,
        # Dropout rate for attention.
        DROP_RATE_ATTENTION: 0.0,
        # Fraction of trainable weights in internal layers.
        CONNECTION_DENSITY: 0.2,
        # If 'True' apply dropout to sparse input tensors
        SPARSE_INPUT_DROPOUT: True,
        # If 'True' apply dropout to dense input tensors
        DENSE_INPUT_DROPOUT: True,
        # If 'True' random tokens of the input message will be masked. Since there is no
        # related loss term used inside TED, the masking effectively becomes just input
        # dropout applied to the text of user utterances.
        MASKED_LM: False,
        # ## Evaluation parameters
        # How often calculate validation accuracy.
        # Small values may hurt performance, e.g. model accuracy.
        EVAL_NUM_EPOCHS: 20,
        # How many examples to use for hold out validation set
        # Large values may hurt performance, e.g. model accuracy.
        EVAL_NUM_EXAMPLES: 0,
        # If you want to use tensorboard to visualize training and validation metrics,
        # set this option to a valid output directory.
        TENSORBOARD_LOG_DIR: None,
        # Define when training metrics for tensorboard should be logged.
        # Either after every epoch or for every training step.
        # Valid values: 'epoch' and 'batch'
        TENSORBOARD_LOG_LEVEL: "epoch",
        # Perform model checkpointing
        CHECKPOINT_MODEL: False,
        # Only pick e2e prediction if the policy is confident enough
        E2E_CONFIDENCE_THRESHOLD: 0.5,
        # Specify what features to use as sequence and sentence features.
        # By default all features in the pipeline are used.
        FEATURIZERS: [],
        # If set to true, entities are predicted in user utterances.
        ENTITY_RECOGNITION: True,
        # if 'True' applies sigmoid on all similarity terms and adds
        # it to the loss function to ensure that similarity values are
        # approximately bounded. Used inside softmax loss only.
        CONSTRAIN_SIMILARITIES: False,
        # Model confidence to be returned during inference. Possible values -
        # 'softmax' and 'linear_norm'.
        MODEL_CONFIDENCE: SOFTMAX,
        # 'BILOU_flag' determines whether to use BILOU tagging or not.
        # If set to 'True' labelling is more rigorous, however more
        # examples per entity are required.
        # Rule of thumb: you should have more than 100 examples per entity.
        BILOU_FLAG: True,
        # Split entities by comma, this makes sense e.g. for a list of
        # ingredients in a recipe, but it doesn't make sense for the parts of
        # an address
        SPLIT_ENTITIES_BY_COMMA: SPLIT_ENTITIES_BY_COMMA_DEFAULT_VALUE,
    }

    @staticmethod
    def _standard_featurizer(max_history: Optional[int] = None) -> TrackerFeaturizer:
        return MaxHistoryTrackerFeaturizer(
            SingleStateFeaturizer(), max_history=max_history
        )

    def __init__(
        self,
        featurizer: Optional[TrackerFeaturizer] = None,
        priority: int = DEFAULT_POLICY_PRIORITY,
        max_history: Optional[int] = None,
        model: Optional[RasaModel] = None,
        fake_features: Optional[Dict[Text, List["Features"]]] = None,
        entity_tag_specs: Optional[List[EntityTagSpec]] = None,
        should_finetune: bool = False,
        **kwargs: Any,
    ) -> None:
        """Declare instance variables with default values."""
        self.split_entities_config = rasa.utils.train_utils.init_split_entities(
            kwargs.get(SPLIT_ENTITIES_BY_COMMA, SPLIT_ENTITIES_BY_COMMA_DEFAULT_VALUE),
            self.defaults[SPLIT_ENTITIES_BY_COMMA],
        )

        if not featurizer:
            featurizer = self._standard_featurizer(max_history)
        else:
            if isinstance(featurizer, MaxHistoryTrackerFeaturizer) and max_history:
                featurizer.max_history = max_history

        super().__init__(
            featurizer, priority, should_finetune=should_finetune, **kwargs
        )
        self._load_params(**kwargs)

        self.model = model

        self._entity_tag_specs = entity_tag_specs

        self.fake_features = fake_features or defaultdict(list)
        # TED is only e2e if only text is present in fake features, which represent
        # all possible input features for current version of this trained ted
        self.only_e2e = TEXT in self.fake_features and INTENT not in self.fake_features

        self._label_data: Optional[RasaModelData] = None
        self.data_example: Optional[Dict[Text, List[np.ndarray]]] = None

        self.tmp_checkpoint_dir = None
        if self.config[CHECKPOINT_MODEL]:
            self.tmp_checkpoint_dir = Path(rasa.utils.io.create_temporary_directory())

    def _load_params(self, **kwargs: Dict[Text, Any]) -> None:
        new_config = rasa.utils.train_utils.check_core_deprecated_options(kwargs)
        self.config = rasa.utils.train_utils.override_defaults(
            self.defaults, new_config
        )

        self.config = rasa.utils.train_utils.update_confidence_type(self.config)

        rasa.utils.train_utils.validate_configuration_settings(self.config)

        self.config = rasa.utils.train_utils.update_deprecated_loss_type(self.config)
        self.config = rasa.utils.train_utils.update_similarity_type(self.config)
        self.config = rasa.utils.train_utils.update_evaluation_parameters(self.config)
        self.config = rasa.utils.train_utils.update_deprecated_sparsity_to_density(
            self.config
        )

    def _create_label_data(
        self, domain: Domain, interpreter: NaturalLanguageInterpreter
    ) -> Tuple[RasaModelData, List[Dict[Text, List["Features"]]]]:
        # encode all label_ids with policies' featurizer
        state_featurizer = self.featurizer.state_featurizer
        encoded_all_labels = state_featurizer.encode_all_actions(domain, interpreter)

        attribute_data, _ = convert_to_data_format(
            encoded_all_labels, featurizers=self.config[FEATURIZERS]
        )

        label_data = RasaModelData()
        label_data.add_data(attribute_data, key_prefix=f"{LABEL_KEY}_")
        label_data.add_lengths(
            f"{LABEL}_{ACTION_TEXT}",
            SEQUENCE_LENGTH,
            f"{LABEL}_{ACTION_TEXT}",
            SEQUENCE,
        )

        label_ids = np.arange(domain.num_actions)
        label_data.add_features(
            LABEL_KEY,
            LABEL_SUB_KEY,
            [FeatureArray(np.expand_dims(label_ids, -1), number_of_dimensions=2)],
        )

        return label_data, encoded_all_labels

    @staticmethod
    def _should_extract_entities(
        entity_tags: List[List[Dict[Text, List["Features"]]]]
    ) -> bool:
        for turns_tags in entity_tags:
            for turn_tags in turns_tags:
                # if turn_tags are empty or all entity tag indices are `0`
                # it means that all the inputs only contain NO_ENTITY_TAG
                if turn_tags and np.any(turn_tags[ENTITY_TAGS][0].features):
                    return True
        return False

    def _create_data_for_entities(
        self, entity_tags: Optional[List[List[Dict[Text, List["Features"]]]]]
    ) -> Optional[Data]:
        if not self.config[ENTITY_RECOGNITION]:
            return

        # check that there are real entity tags
        if entity_tags and self._should_extract_entities(entity_tags):
            entity_tags_data, _ = convert_to_data_format(entity_tags)
            return entity_tags_data

        # there are no "real" entity tags
        logger.debug(
            f"Entity recognition cannot be performed, "
            f"set '{ENTITY_RECOGNITION}' config parameter to 'False'."
        )
        self.config[ENTITY_RECOGNITION] = False

    def _create_model_data(
        self,
        tracker_state_features: List[List[Dict[Text, List["Features"]]]],
        label_ids: Optional[np.ndarray] = None,
        entity_tags: Optional[List[List[Dict[Text, List["Features"]]]]] = None,
        encoded_all_labels: Optional[List[Dict[Text, List["Features"]]]] = None,
    ) -> RasaModelData:
        """Combine all model related data into RasaModelData.

        Args:
            tracker_state_features: a dictionary of attributes
                (INTENT, TEXT, ACTION_NAME, ACTION_TEXT, ENTITIES, SLOTS, ACTIVE_LOOP)
                to a list of features for all dialogue turns in all training trackers
            label_ids: the label ids (e.g. action ids) for every dialogue turn in all
                training trackers
            entity_tags: a dictionary of entity type (ENTITY_TAGS) to a list of features
                containing entity tag ids for text user inputs otherwise empty dict
                for all dialogue turns in all training trackers
            encoded_all_labels: a list of dictionaries containing attribute features
                for label ids

        Returns:
            RasaModelData
        """
        model_data = RasaModelData(label_key=LABEL_KEY, label_sub_key=LABEL_SUB_KEY)

        if label_ids is not None and encoded_all_labels is not None:
            label_ids = np.array(
                [np.expand_dims(seq_label_ids, -1) for seq_label_ids in label_ids]
            )
            model_data.add_features(
                LABEL_KEY,
                LABEL_SUB_KEY,
                [FeatureArray(label_ids, number_of_dimensions=3)],
            )

            attribute_data, self.fake_features = convert_to_data_format(
                tracker_state_features, featurizers=self.config[FEATURIZERS]
            )

            entity_tags_data = self._create_data_for_entities(entity_tags)
            if entity_tags_data is not None:
                model_data.add_data(entity_tags_data)
        else:
            # method is called during prediction
            attribute_data, _ = convert_to_data_format(
                tracker_state_features,
                self.fake_features,
                featurizers=self.config[FEATURIZERS],
            )

        model_data.add_data(attribute_data)
        model_data.add_lengths(TEXT, SEQUENCE_LENGTH, TEXT, SEQUENCE)
        model_data.add_lengths(ACTION_TEXT, SEQUENCE_LENGTH, ACTION_TEXT, SEQUENCE)

        # add the dialogue lengths
        attribute_present = next(iter(list(attribute_data.keys())))
        dialogue_lengths = np.array(
            [
                np.size(np.squeeze(f, -1))
                for f in model_data.data[attribute_present][MASK][0]
            ]
        )
        model_data.data[DIALOGUE][LENGTH] = [
            FeatureArray(dialogue_lengths, number_of_dimensions=1)
        ]

        # make sure all keys are in the same order during training and prediction
        model_data.sort()

        return model_data

    def train(
        self,
        training_trackers: List[TrackerWithCachedStates],
        domain: Domain,
        interpreter: NaturalLanguageInterpreter,
        **kwargs: Any,
    ) -> None:
        """Train the policy on given training trackers."""

        if not training_trackers:
            logger.error(
                f"Can not train '{self.__class__.__name__}'. No data was provided. "
                f"Skipping training of the policy."
            )
            return

        # dealing with training data
        tracker_state_features, label_ids, entity_tags = self._featurize_for_training(
            training_trackers,
            domain,
            interpreter,
            bilou_tagging=self.config[BILOU_FLAG],
            **kwargs,
        )

        self._label_data, encoded_all_labels = self._create_label_data(
            domain, interpreter
        )

        # extract actual training data to feed to model
        model_data = self._create_model_data(
            tracker_state_features, label_ids, entity_tags, encoded_all_labels
        )
        if model_data.is_empty():
            logger.error(
                f"Can not train '{self.__class__.__name__}'. No data was provided. "
                f"Skipping training of the policy."
            )
            return

        if self.config[ENTITY_RECOGNITION]:
            self._entity_tag_specs = self.featurizer.state_featurizer.entity_tag_specs

        # keep one example for persisting and loading
        self.data_example = model_data.first_data_example()

        if not self.finetune_mode:
            # This means the model wasn't loaded from a
            # previously trained model and hence needs
            # to be instantiated.
            self.model = TED(
                model_data.get_signature(),
                self.config,
                isinstance(self.featurizer, MaxHistoryTrackerFeaturizer),
                self._label_data,
                self._entity_tag_specs,
            )
            self.model.compile(
                optimizer=tf.keras.optimizers.Adam(self.config[LEARNING_RATE])
            )

        (
            data_generator,
            validation_data_generator,
        ) = rasa.utils.train_utils.create_data_generators(
            model_data,
            self.config[BATCH_SIZES],
            self.config[EPOCHS],
            self.config[BATCH_STRATEGY],
            self.config[EVAL_NUM_EXAMPLES],
            self.config[RANDOM_SEED],
        )
        callbacks = rasa.utils.train_utils.create_common_callbacks(
            self.config[EPOCHS],
            self.config[TENSORBOARD_LOG_DIR],
            self.config[TENSORBOARD_LOG_LEVEL],
            self.tmp_checkpoint_dir,
        )

        self.model.fit(
            data_generator,
            epochs=self.config[EPOCHS],
            validation_data=validation_data_generator,
            validation_freq=self.config[EVAL_NUM_EPOCHS],
            callbacks=callbacks,
            verbose=False,
            shuffle=False,  # we use custom shuffle inside data generator
        )

    def _featurize_tracker_for_e2e(
        self,
        tracker: DialogueStateTracker,
        domain: Domain,
        interpreter: NaturalLanguageInterpreter,
    ) -> List[List[Dict[Text, List["Features"]]]]:
        # construct two examples in the batch to be fed to the model -
        # one by featurizing last user text
        # and second - an optional one (see conditions below),
        # the first example in the constructed batch either does not contain user input
        # or uses intent or text based on whether TED is e2e only.
        tracker_state_features = self._featurize_for_prediction(
            tracker, domain, interpreter, use_text_for_last_user_input=self.only_e2e,
        )
        # the second - text, but only after user utterance and if not only e2e
        if (
            tracker.latest_action_name == ACTION_LISTEN_NAME
            and TEXT in self.fake_features
            and not self.only_e2e
        ):
            tracker_state_features += self._featurize_for_prediction(
                tracker, domain, interpreter, use_text_for_last_user_input=True,
            )
        return tracker_state_features

    def _pick_confidence(
        self, confidences: np.ndarray, similarities: np.ndarray, domain: Domain
    ) -> Tuple[np.ndarray, bool]:
        # the confidences and similarities have shape (batch-size x number of actions)
        # batch-size can only be 1 or 2;
        # in the case batch-size==2, the first example contain user intent as features,
        # the second - user text as features
        if confidences.shape[0] > 2:
            raise ValueError(
                "We cannot pick prediction from batches of size more than 2."
            )
        # we use heuristic to pick correct prediction
        if confidences.shape[0] == 2:
            # we use similarities to pick appropriate input,
            # since it seems to be more accurate measure,
            # policy is trained to maximize the similarity not the confidence
            non_e2e_action_name = domain.action_names_or_texts[
                np.argmax(confidences[0])
            ]
            logger.debug(f"User intent lead to '{non_e2e_action_name}'.")
            e2e_action_name = domain.action_names_or_texts[np.argmax(confidences[1])]
            logger.debug(f"User text lead to '{e2e_action_name}'.")
            if (
                np.max(confidences[1]) > self.config[E2E_CONFIDENCE_THRESHOLD]
                # TODO maybe compare confidences is better
                and np.max(similarities[1]) > np.max(similarities[0])
            ):
                logger.debug(f"TED predicted '{e2e_action_name}' based on user text.")
                return confidences[1], True

            logger.debug(f"TED predicted '{non_e2e_action_name}' based on user intent.")
            return confidences[0], False

        # by default the first example in a batch is the one to use for prediction
        predicted_action_name = domain.action_names_or_texts[np.argmax(confidences[0])]
        basis_for_prediction = "text" if self.only_e2e else "intent"
        logger.debug(
            f"TED predicted '{predicted_action_name}' "
            f"based on user {basis_for_prediction}."
        )
        return confidences[0], self.only_e2e

    def predict_action_probabilities(
        self,
        tracker: DialogueStateTracker,
        domain: Domain,
        interpreter: NaturalLanguageInterpreter,
        **kwargs: Any,
    ) -> PolicyPrediction:
        """Predicts the next action the bot should take after seeing the tracker.

        Args:
            tracker: the :class:`rasa.core.trackers.DialogueStateTracker`
            domain: the :class:`rasa.shared.core.domain.Domain`
            interpreter: Interpreter which may be used by the policies to create
                additional features.

        Returns:
             The policy's prediction (e.g. the probabilities for the actions).
        """
        if self.model is None:
            return self._prediction(self._default_predictions(domain))

        # create model data from tracker
        tracker_state_features = self._featurize_tracker_for_e2e(
            tracker, domain, interpreter
        )
        model_data = self._create_model_data(tracker_state_features)
        outputs = self.model.run_inference(model_data)

        # take the last prediction in the sequence
        similarities = outputs["similarities"][:, -1, :]
        confidences = outputs["action_scores"][:, -1, :]
        # take correct prediction from batch
        confidence, is_e2e_prediction = self._pick_confidence(
            confidences, similarities, domain
        )

        if self.config[RANKING_LENGTH] > 0 and self.config[MODEL_CONFIDENCE] == SOFTMAX:
            # TODO: This should be removed in 3.0 when softmax as
            #  model confidence and normalization is completely deprecated.
            confidence = rasa.utils.train_utils.normalize(
                confidence, self.config[RANKING_LENGTH]
            )

        optional_events = self._create_optional_event_for_entities(
            outputs, is_e2e_prediction, interpreter, tracker
        )

        return self._prediction(
            confidence.tolist(),
            is_end_to_end_prediction=is_e2e_prediction,
            optional_events=optional_events,
            diagnostic_data=outputs.get(DIAGNOSTIC_DATA),
        )

    def _create_optional_event_for_entities(
        self,
        prediction_output: Dict[Text, tf.Tensor],
        is_e2e_prediction: bool,
        interpreter: NaturalLanguageInterpreter,
        tracker: DialogueStateTracker,
    ) -> Optional[List[Event]]:
        if tracker.latest_action_name != ACTION_LISTEN_NAME or not is_e2e_prediction:
            # entities belong only to the last user message
            # and only if user text was used for prediction,
            # a user message always comes after action listen
            return

        if not self.config[ENTITY_RECOGNITION]:
            # entity recognition is not turned on, no entities can be predicted
            return

        # The batch dimension of entity prediction is not the same as batch size,
        # rather it is the number of last (if max history featurizer else all)
        # text inputs in the batch
        # therefore, in order to pick entities from the latest user message
        # we need to pick entities from the last batch dimension of entity prediction
        predicted_tags, confidence_values = rasa.utils.train_utils.entity_label_to_tags(
            prediction_output,
            self._entity_tag_specs,
            self.config[BILOU_FLAG],
            prediction_index=-1,
        )

        if ENTITY_ATTRIBUTE_TYPE not in predicted_tags:
            # no entities detected
            return

        # entities belong to the last message of the tracker
        # convert the predicted tags to actual entities
        text = tracker.latest_message.text
        parsed_message = interpreter.featurize_message(Message(data={TEXT: text}))
        tokens = parsed_message.get(TOKENS_NAMES[TEXT])
        entities = EntityExtractor.convert_predictions_into_entities(
            text,
            tokens,
            predicted_tags,
            self.split_entities_config,
            confidences=confidence_values,
        )

        # add the extractor name
        for entity in entities:
            entity[EXTRACTOR] = "TEDPolicy"

        return [EntitiesAdded(entities)]

    def persist(self, path: Union[Text, Path]) -> None:
        """Persists the policy to a storage."""
        if self.model is None:
            logger.debug(
                "Method `persist(...)` was called without a trained model present. "
                "Nothing to persist then!"
            )
            return

        model_path = Path(path)
        tf_model_file = model_path / f"{SAVE_MODEL_FILE_NAME}.tf_model"

        rasa.shared.utils.io.create_directory_for_file(tf_model_file)

        self.featurizer.persist(path)

        if self.config[CHECKPOINT_MODEL]:
            shutil.move(self.tmp_checkpoint_dir, model_path / "checkpoints")
        self.model.save(str(tf_model_file))

        io_utils.json_pickle(
            model_path / f"{SAVE_MODEL_FILE_NAME}.priority.pkl", self.priority
        )
        io_utils.pickle_dump(
            model_path / f"{SAVE_MODEL_FILE_NAME}.meta.pkl", self.config
        )
        io_utils.pickle_dump(
            model_path / f"{SAVE_MODEL_FILE_NAME}.data_example.pkl", self.data_example
        )
        io_utils.pickle_dump(
            model_path / f"{SAVE_MODEL_FILE_NAME}.fake_features.pkl",
            self.fake_features,
        )
        io_utils.pickle_dump(
            model_path / f"{SAVE_MODEL_FILE_NAME}.label_data.pkl",
            dict(self._label_data.data),
        )

        entity_tag_specs = (
            [tag_spec._asdict() for tag_spec in self._entity_tag_specs]
            if self._entity_tag_specs
            else []
        )
        rasa.shared.utils.io.dump_obj_as_json_to_file(
            model_path / f"{SAVE_MODEL_FILE_NAME}.entity_tag_specs.json",
            entity_tag_specs,
        )

    @classmethod
    def load(
        cls,
        path: Union[Text, Path],
        should_finetune: bool = False,
        epoch_override: int = defaults[EPOCHS],
        **kwargs: Any,
    ) -> "TEDPolicy":
        """Loads a policy from the storage.

        **Needs to load its featurizer**
        """
        model_path = Path(path)

        if not model_path.exists():
            logger.error(
                f"Failed to load TED policy model. Path "
                f"'{model_path.absolute()}' doesn't exist."
            )
            return

        tf_model_file = model_path / f"{SAVE_MODEL_FILE_NAME}.tf_model"

        featurizer = TrackerFeaturizer.load(path)

        if not (model_path / f"{SAVE_MODEL_FILE_NAME}.data_example.pkl").is_file():
            return cls(featurizer=featurizer)

        loaded_data = io_utils.pickle_load(
            model_path / f"{SAVE_MODEL_FILE_NAME}.data_example.pkl"
        )
        label_data = io_utils.pickle_load(
            model_path / f"{SAVE_MODEL_FILE_NAME}.label_data.pkl"
        )
        fake_features = io_utils.pickle_load(
            model_path / f"{SAVE_MODEL_FILE_NAME}.fake_features.pkl"
        )
        label_data = RasaModelData(data=label_data)
        meta = io_utils.pickle_load(model_path / f"{SAVE_MODEL_FILE_NAME}.meta.pkl")
        priority = io_utils.json_unpickle(
            model_path / f"{SAVE_MODEL_FILE_NAME}.priority.pkl"
        )
        entity_tag_specs = rasa.shared.utils.io.read_json_file(
            model_path / f"{SAVE_MODEL_FILE_NAME}.entity_tag_specs.json"
        )
        entity_tag_specs = [
            EntityTagSpec(
                tag_name=tag_spec["tag_name"],
                ids_to_tags={
                    int(key): value for key, value in tag_spec["ids_to_tags"].items()
                },
                tags_to_ids={
                    key: int(value) for key, value in tag_spec["tags_to_ids"].items()
                },
                num_tags=tag_spec["num_tags"],
            )
            for tag_spec in entity_tag_specs
        ]

        model_data_example = RasaModelData(
            label_key=LABEL_KEY, label_sub_key=LABEL_SUB_KEY, data=loaded_data
        )
        meta = rasa.utils.train_utils.override_defaults(cls.defaults, meta)
        meta = rasa.utils.train_utils.update_confidence_type(meta)
        meta = rasa.utils.train_utils.update_similarity_type(meta)
        meta = rasa.utils.train_utils.update_deprecated_loss_type(meta)

        meta[EPOCHS] = epoch_override

        predict_data_example = RasaModelData(
            label_key=LABEL_KEY,
            label_sub_key=LABEL_SUB_KEY,
            data={
                feature_name: features
                for feature_name, features in model_data_example.items()
                if feature_name
                # we need to remove label features for prediction if they are present
                in PREDICTION_FEATURES
            },
        )

        model = TED.load(
            str(tf_model_file),
            model_data_example,
            predict_data_example,
            data_signature=model_data_example.get_signature(),
            config=meta,
            max_history_featurizer_is_used=isinstance(
                featurizer, MaxHistoryTrackerFeaturizer
            ),
            label_data=label_data,
            entity_tag_specs=entity_tag_specs,
            finetune_mode=should_finetune,
        )

        return cls(
            featurizer=featurizer,
            priority=priority,
            model=model,
            fake_features=fake_features,
            entity_tag_specs=entity_tag_specs,
            should_finetune=should_finetune,
            **meta,
        )


class TED(TransformerRasaModel):
    def __init__(
        self,
        data_signature: Dict[Text, Dict[Text, List[FeatureSignature]]],
        config: Dict[Text, Any],
        max_history_featurizer_is_used: bool,
        label_data: RasaModelData,
        entity_tag_specs: Optional[List[EntityTagSpec]],
    ) -> None:
        """Intializes the TED model.

        Args:
            data_signature: the data signature of the input data
            config: the model configuration
            max_history_featurizer_is_used: if 'True'
                only the last dialogue turn will be used
            label_data: the label data
            entity_tag_specs: the entity tag specifications
        """
        super().__init__("TED", config, data_signature, label_data)

        self.max_history_featurizer_is_used = max_history_featurizer_is_used

        self.predict_data_signature = {
            feature_name: features
            for feature_name, features in data_signature.items()
            if feature_name in PREDICTION_FEATURES
        }

        self._entity_tag_specs = entity_tag_specs

        # metrics
        self.action_loss = tf.keras.metrics.Mean(name="loss")
        self.action_acc = tf.keras.metrics.Mean(name="acc")
        self.entity_loss = tf.keras.metrics.Mean(name="e_loss")
        self.entity_f1 = tf.keras.metrics.Mean(name="e_f1")
        self.metrics_to_log += ["loss", "acc"]
        if self.config[ENTITY_RECOGNITION]:
            self.metrics_to_log += ["e_loss", "e_f1"]

        # needed for efficient prediction
        self.all_labels_embed: Optional[tf.Tensor] = None

        self._prepare_layers()

    def _check_data(self) -> None:
        if not any(key in [INTENT, TEXT] for key in self.data_signature.keys()):
            raise RasaException(
                f"No user features specified. "
                f"Cannot train '{self.__class__.__name__}' model."
            )

        if not any(
            key in [ACTION_NAME, ACTION_TEXT] for key in self.data_signature.keys()
        ):
            raise ValueError(
                f"No action features specified. "
                f"Cannot train '{self.__class__.__name__}' model."
            )
        if LABEL not in self.data_signature:
            raise ValueError(
                f"No label features specified. "
                f"Cannot train '{self.__class__.__name__}' model."
            )

    # ---CREATING LAYERS HELPERS---

    def _prepare_layers(self) -> None:
        for name in self.data_signature.keys():
            self._prepare_input_layers(
                name, self.data_signature[name], is_label_attribute=False
            )
            self._prepare_encoding_layers(name)

        for name in self.label_signature.keys():
            self._prepare_input_layers(
                name, self.label_signature[name], is_label_attribute=True
            )
            self._prepare_encoding_layers(name)

        self._tf_layers[
            f"transformer.{DIALOGUE}"
        ] = rasa_layers.prepare_transformer_layer(
            attribute_name=DIALOGUE,
            config=self.config,
            num_layers=self.config[NUM_TRANSFORMER_LAYERS][DIALOGUE],
            units=self.config[TRANSFORMER_SIZE][DIALOGUE],
            drop_rate=self.config[DROP_RATE_DIALOGUE],
            # use bidirectional transformer, because
            # we will invert dialogue sequence so that the last turn is located
            # at the first position and would always have
            # exactly the same positional encoding
            unidirectional=not self.max_history_featurizer_is_used,
        )

        self._prepare_label_classification_layers(DIALOGUE)

        if self.config[ENTITY_RECOGNITION]:
            self._prepare_entity_recognition_layers()

    def _prepare_input_layers(
        self,
        attribute_name: Text,
        attribute_signature: Dict[Text, List[FeatureSignature]],
        is_label_attribute: bool = False,
    ) -> None:
        """Prepares feature processing layers for sentence/sequence-level features.

        Distinguishes between label features and other features, not applying input
        dropout to the label ones.
        """
        # Disable input dropout in the config to be used if this is a label attribute.
        if is_label_attribute:
            config_to_use = self.config.copy()
            config_to_use.update(
                {SPARSE_INPUT_DROPOUT: False, DENSE_INPUT_DROPOUT: False}
            )
        else:
            config_to_use = self.config
        # Attributes with sequence-level features also have sentence-level features,
        # all these need to be combined and further processed.
        if attribute_name in SEQUENCE_FEATURES_TO_ENCODE:
            self._tf_layers[
                f"sequence_layer.{attribute_name}"
            ] = rasa_layers.RasaSequenceLayer(
                attribute_name, attribute_signature, config_to_use
            )
        # Attributes without sequence-level features require some actual feature
        # processing only if they have sentence-level features. Attributes with no
        # sequence- and sentence-level features (dialogue, entity_tags, label) are
        # skipped here.
        elif SENTENCE in attribute_signature:
            self._tf_layers[
                f"sparse_dense_concat_layer.{attribute_name}"
            ] = rasa_layers.ConcatenateSparseDenseFeatures(
                attribute=attribute_name,
                feature_type=SENTENCE,
                feature_type_signature=attribute_signature[SENTENCE],
                config=config_to_use,
            )

    def _prepare_encoding_layers(self, name: Text) -> None:
        """Create Ffnn encoding layer used just before combining all dialogue features.

        Args:
            name: attribute name
        """
        # create encoding layers only for the features which should be encoded;
        if name not in SENTENCE_FEATURES_TO_ENCODE + LABEL_FEATURES_TO_ENCODE:
            return
        # check that there are SENTENCE features for the attribute name in data
        if (
            name in SENTENCE_FEATURES_TO_ENCODE
            and FEATURE_TYPE_SENTENCE not in self.data_signature[name]
        ):
            return
        #  same for label_data
        if (
            name in LABEL_FEATURES_TO_ENCODE
            and FEATURE_TYPE_SENTENCE not in self.label_signature[name]
        ):
            return

        self._prepare_ffnn_layer(
            f"{name}",
            [self.config[ENCODING_DIMENSION]],
            self.config[DROP_RATE_DIALOGUE],
            prefix="encoding_layer",
        )

    # ---GRAPH BUILDING HELPERS---

    @staticmethod
    def _compute_dialogue_indices(
        tf_batch_data: Dict[Text, Dict[Text, List[tf.Tensor]]]
    ) -> None:
        dialogue_lengths = tf.cast(tf_batch_data[DIALOGUE][LENGTH][0], dtype=tf.int32)
        # wrap in a list, because that's the structure of tf_batch_data
        tf_batch_data[DIALOGUE][INDICES] = [
            (
                tf.map_fn(
                    tf.range,
                    dialogue_lengths,
                    fn_output_signature=tf.RaggedTensorSpec(
                        shape=[None], dtype=tf.int32
                    ),
                )
            ).values
        ]

    def _create_all_labels_embed(self) -> Tuple[tf.Tensor, tf.Tensor]:
        all_label_ids = self.tf_label_data[LABEL_KEY][LABEL_SUB_KEY][0]
        # labels cannot have all features "fake"
        all_labels_encoded = {}
        for key in self.tf_label_data.keys():
            if key != LABEL_KEY:
                attribute_features, _, _ = self._encode_real_features_per_attribute(
                    self.tf_label_data, key
                )
                all_labels_encoded[key] = attribute_features

        if (
            all_labels_encoded.get(f"{LABEL_KEY}_{ACTION_TEXT}") is not None
            and all_labels_encoded.get(f"{LABEL_KEY}_{ACTION_NAME}") is not None
        ):
            x = all_labels_encoded.pop(
                f"{LABEL_KEY}_{ACTION_TEXT}"
            ) + all_labels_encoded.pop(f"{LABEL_KEY}_{ACTION_NAME}")
        elif all_labels_encoded.get(f"{LABEL_KEY}_{ACTION_TEXT}") is not None:
            x = all_labels_encoded.pop(f"{LABEL_KEY}_{ACTION_TEXT}")
        else:
            x = all_labels_encoded.pop(f"{LABEL_KEY}_{ACTION_NAME}")

        # additional sequence axis is artifact of our RasaModelData creation
        # TODO check whether this should be solved in data creation
        x = tf.squeeze(x, axis=1)

        all_labels_embed = self._tf_layers[f"embed.{LABEL}"](x)

        return all_label_ids, all_labels_embed

    def _embed_dialogue(
        self,
        dialogue_in: tf.Tensor,
        tf_batch_data: Dict[Text, Dict[Text, List[tf.Tensor]]],
    ) -> Tuple[tf.Tensor, tf.Tensor, tf.Tensor, Optional[tf.Tensor]]:
        """Creates dialogue level embedding and mask.

        Args:
            dialogue_in: The encoded dialogue.
            tf_batch_data: Batch in model data format.

        Returns:
            The dialogue embedding, the mask, and (for diagnostic purposes)
            also the attention weights.
        """
        dialogue_lengths = tf.cast(tf_batch_data[DIALOGUE][LENGTH][0], tf.int32)
        mask = rasa_layers.compute_mask(dialogue_lengths)

<<<<<<< HEAD
        dialogue_transformed = self._tf_layers[f"transformer.{DIALOGUE}"](
            dialogue_in, 1 - mask, self._training
        )
        dialogue_transformed = tf.nn.gelu(dialogue_transformed)
=======
        if self.max_history_featurizer_is_used:
            # invert dialogue sequence so that the last turn would always have
            # exactly the same positional encoding
            dialogue_in = tf.reverse_sequence(dialogue_in, dialogue_lengths, seq_axis=1)

        dialogue_transformed, attention_weights = self._tf_layers[
            f"transformer.{DIALOGUE}"
        ](dialogue_in, 1 - mask, self._training)
        dialogue_transformed = tfa.activations.gelu(dialogue_transformed)
>>>>>>> a3d0f6ed

        if self.max_history_featurizer_is_used:
            # pick last vector if max history featurizer is used, since we inverted
            # dialogue sequence, the last vector is actually the first one
            dialogue_transformed = dialogue_transformed[:, :1, :]
            mask = tf.expand_dims(self._last_token(mask, dialogue_lengths), 1)
        elif not self._training:
            # during prediction we don't care about previous dialogue turns,
            # so to save computation time, use only the last one
            dialogue_transformed = tf.expand_dims(
                self._last_token(dialogue_transformed, dialogue_lengths), 1
            )
            mask = tf.expand_dims(self._last_token(mask, dialogue_lengths), 1)

        dialogue_embed = self._tf_layers[f"embed.{DIALOGUE}"](dialogue_transformed)

        return dialogue_embed, mask, dialogue_transformed, attention_weights

    def _encode_features_per_attribute(
        self, tf_batch_data: Dict[Text, Dict[Text, List[tf.Tensor]]], attribute: Text
    ) -> Tuple[tf.Tensor, tf.Tensor, tf.Tensor]:
        # The input is a representation of 4d tensor of
        # shape (batch-size x dialogue-len x sequence-len x units) in 3d of shape
        # (sum of dialogue history length for all tensors in the batch x
        # max sequence length x number of features).

        # However, some dialogue turns contain non existent state features,
        # e.g. `intent` and `text` features are mutually exclusive,
        # as well as `action_name` and `action_text` are mutually exclusive,
        # or some dialogue turns don't contain any `slots`.
        # In order to create 4d full tensors, we created "fake" zero features for
        # these non existent state features. And filtered them during batch generation.
        # Therefore the first dimensions for different attributes are different.
        # It could happen that some batches don't contain "real" features at all,
        # e.g. large number of stories don't contain any `slots`.
        # Therefore actual input tensors will be empty.
        # Since we need actual numbers to create dialogue turn features, we create
        # zero tensors in `_encode_fake_features_per_attribute` for these attributes.
        return tf.cond(
            tf.shape(tf_batch_data[attribute][SENTENCE][0])[0] > 0,
            lambda: self._encode_real_features_per_attribute(tf_batch_data, attribute),
            lambda: self._encode_fake_features_per_attribute(tf_batch_data, attribute),
        )

    def _encode_fake_features_per_attribute(
        self, tf_batch_data: Dict[Text, Dict[Text, List[tf.Tensor]]], attribute: Text
    ) -> Tuple[tf.Tensor, tf.Tensor, tf.Tensor]:
        """Returns dummy outputs for fake features of a given attribute.

        Needs to match the outputs of `_encode_real_features_per_attribute` in shape
        but these outputs will be filled with zeros.

        Args:
            tf_batch_data: Maps each attribute to its features and masks.
            attribute: The attribute whose fake features will be "processed", e.g.
                `ACTION_NAME`, `INTENT`.

        Returns:
            attribute_features: A tensor of shape `(batch_size, dialogue_length, units)`
                filled with zeros.
            text_output: Only for `TEXT` attribute (otherwise an empty tensor): A tensor
                of shape `(combined batch_size & dialogue_length, max seq length,
                units)` filled with zeros.
            text_sequence_lengths: Only for `TEXT` attribute, otherwise an empty tensor:
                Of hape `(combined batch_size & dialogue_length, 1)`, filled with zeros.
        """
        # we need to create real zero tensors with appropriate batch and dialogue dim
        # because they are passed to dialogue transformer
        attribute_mask = tf_batch_data[attribute][MASK][0]

        # determine all dimensions so that fake features of the correct shape can be
        # created
        batch_dim = tf.shape(attribute_mask)[0]
        dialogue_dim = tf.shape(attribute_mask)[1]
        if attribute in set(SENTENCE_FEATURES_TO_ENCODE + LABEL_FEATURES_TO_ENCODE):
            units = self.config[ENCODING_DIMENSION]
        else:
            # state-level attributes don't use an encoding layer, hence their size is
            # just the output size of the corresponding sparse+dense feature combining
            # layer
            units = self._tf_layers[
                f"sparse_dense_concat_layer.{attribute}"
            ].output_units

        attribute_features = tf.zeros(
            (batch_dim, dialogue_dim, units), dtype=tf.float32
        )

        # Only for user text, the transformer output and sequence lengths also have to
        # be created (here using fake features) to enable entity recognition training
        # and prediction.
        if attribute == TEXT:
            # we just need to get the correct last dimension size from the prepared
            # transformer
            text_units = self._tf_layers[f"sequence_layer.{attribute}"].output_units
            text_output = tf.zeros((0, 0, text_units), dtype=tf.float32)
            text_sequence_lengths = tf.zeros((0,), dtype=tf.int32)
        else:
            # simulate None with empty tensor of zeros
            text_output = tf.zeros((0,))
            text_sequence_lengths = tf.zeros((0,))

        return attribute_features, text_output, text_sequence_lengths

    @staticmethod
    def _create_last_dialogue_turns_mask(
        tf_batch_data: Dict[Text, Dict[Text, List[tf.Tensor]]], attribute: Text
    ) -> tf.Tensor:
        # Since max_history_featurizer_is_used is True,
        # we need to find the locations of last dialogue turns in
        # (combined batch dimension and dialogue length,) dimension,
        # so that we can use `_sequence_lengths` as a boolean  mask to pick
        # which ones are "real" textual input in these last dialogue turns.

        # In order to do that we can use given `dialogue_lengths`.
        # For example:
        # If we have `dialogue_lengths = [2, 1, 3]`, than
        # `dialogue_indices = [0, 1, 0, 0, 1, 2]` here we can spot that `0`
        # always indicates the first dialogue turn,
        # which means that previous dialogue turn is the last dialogue turn.
        # Combining this with the fact that the last element in
        # `dialogue_indices` is always the last dialogue turn, we can add
        # a `0` to the end, getting
        # `_dialogue_indices = [0, 1, 0, 0, 1, 2, 0]`.
        # Then removing the first element
        # `_last_dialogue_turn_inverse_indicator = [1, 0, 0, 1, 2, 0]`
        # we see that `0` points to the last dialogue turn.
        # We convert all positive numbers to `True` and take
        # the inverse mask to get
        # `last_dialogue_mask = [0, 1, 1, 0, 0, 1],
        # which precisely corresponds to the fact that first dialogue is of
        # length 2, the second 1 and the third 3.
        last_dialogue_turn_mask = tf.math.logical_not(
            tf.cast(
                tf.concat(
                    [
                        tf_batch_data[DIALOGUE][INDICES][0],
                        tf.zeros((1,), dtype=tf.int32),
                    ],
                    axis=0,
                )[1:],
                dtype=tf.bool,
            )
        )
        # get only the indices of real inputs
        return tf.boolean_mask(
            last_dialogue_turn_mask,
            tf.reshape(tf_batch_data[attribute][SEQUENCE_LENGTH][0], (-1,)),
        )

    def _encode_real_features_per_attribute(
        self, tf_batch_data: Dict[Text, Dict[Text, List[tf.Tensor]]], attribute: Text
    ) -> Tuple[tf.Tensor, tf.Tensor, tf.Tensor]:
        """Encodes features for a given attribute.

        Args:
            tf_batch_data: Maps each attribute to its features and masks.
            attribute: the attribute we will encode features for
                (e.g., ACTION_NAME, INTENT)

        Returns:
            attribute_features: A tensor of shape `(batch_size, dialogue_length, units)`
                with all features for `attribute` processed and combined. If sequence-
                level features are present, the sequence dimension is eliminated using
                a transformer.
            text_output: Only for `TEXT` attribute (otherwise an empty tensor): A tensor
                of shape `(combined batch_size & dialogue_length, max seq length,
                units)` containing token-level embeddings further used for entity
                extraction from user text. Similar to `attribute_features` but returned
                for all tokens, not just for the last one.
            text_sequence_lengths: Only for `TEXT` attribute, otherwise an empty tensor:
                Shape `(combined batch_size & dialogue_length, 1)`, containing the
                sequence length for user text examples in `text_output`. The sequence
                length is effectively the number of tokens + 1 (to account also for
                sentence-level features). Needed for entity extraction from user text.
        """
        # simulate None with empty tensor of zeros
        text_output = tf.zeros((0,))
        text_sequence_lengths = tf.zeros((0,))

        if attribute in SEQUENCE_FEATURES_TO_ENCODE:
            # get lengths of real token sequences as a 3D tensor
            sequence_feature_lengths = self._get_sequence_feature_lengths(
                tf_batch_data, attribute
            )

            # sequence_feature_lengths contain `0` for "fake" features, while
            # tf_batch_data[attribute] contains only "real" features. Hence, we need to
            # get rid of the lengths that are 0. This step produces a 1D tensor.
            sequence_feature_lengths = tf.boolean_mask(
                sequence_feature_lengths, sequence_feature_lengths
            )

            attribute_features, _, _, _, _, _ = self._tf_layers[
                f"sequence_layer.{attribute}"
            ](
                (
                    tf_batch_data[attribute][SEQUENCE],
                    tf_batch_data[attribute][SENTENCE],
                    sequence_feature_lengths,
                ),
                training=self._training,
            )

            combined_sentence_sequence_feature_lengths = sequence_feature_lengths + 1

            # Only for user text, the transformer output and sequence lengths also have
            # to be returned to enable entity recognition training and prediction.
            if attribute == TEXT:
                text_output = attribute_features
                text_sequence_lengths = combined_sentence_sequence_feature_lengths

                if self.max_history_featurizer_is_used:
                    # get the location of all last dialogue inputs
                    last_dialogue_turns_mask = self._create_last_dialogue_turns_mask(
                        tf_batch_data, attribute
                    )
                    # pick outputs that correspond to the last dialogue turns
                    text_output = tf.boolean_mask(text_output, last_dialogue_turns_mask)
                    text_sequence_lengths = tf.boolean_mask(
                        text_sequence_lengths, last_dialogue_turns_mask
                    )

            # resulting attribute features will have shape
            # combined batch dimension and dialogue length x 1 x units
            attribute_features = tf.expand_dims(
                self._last_token(
                    attribute_features, combined_sentence_sequence_feature_lengths,
                ),
                axis=1,
            )

        # for attributes without sequence-level features, all we need is to combine the
        # sparse and dense sentence-level features into one
        else:
            # resulting attribute features will have shape
            # combined batch dimension and dialogue length x 1 x units
            attribute_features = self._tf_layers[
                f"sparse_dense_concat_layer.{attribute}"
            ]((tf_batch_data[attribute][SENTENCE],), training=self._training)

        if attribute in SENTENCE_FEATURES_TO_ENCODE + LABEL_FEATURES_TO_ENCODE:
            attribute_features = self._tf_layers[f"encoding_layer.{attribute}"](
                attribute_features, self._training
            )

        # attribute features have shape
        # (combined batch dimension and dialogue length x 1 x units)
        # convert them back to their original shape of
        # batch size x dialogue length x units
        attribute_features = self._convert_to_original_shape(
            attribute_features, tf_batch_data, attribute
        )

        return attribute_features, text_output, text_sequence_lengths

    @staticmethod
    def _convert_to_original_shape(
        attribute_features: tf.Tensor,
        tf_batch_data: Dict[Text, Dict[Text, List[tf.Tensor]]],
        attribute: Text,
    ) -> tf.Tensor:
        """Transform attribute features back to original shape.

        Given shape: (combined batch and dialogue dimension x 1 x units)
        Original shape: (batch x dialogue length x units)

        Args:
            attribute_features: the "real" features to convert
            tf_batch_data: dictionary mapping every attribute to its features and masks
            attribute: the attribute we will encode features for
                (e.g., ACTION_NAME, INTENT)

        Returns:
            The converted attribute features
        """
        # in order to convert the attribute features with shape
        # (combined batch-size and dialogue length x 1 x units)
        # to a shape of (batch-size x dialogue length x units)
        # we use tf.scatter_nd. Therefore, we need the target shape and the indices
        # mapping the values of attribute features to the position in the resulting
        # tensor.

        # attribute_mask has shape batch x dialogue_len x 1
        attribute_mask = tf_batch_data[attribute][MASK][0]

        if attribute in SENTENCE_FEATURES_TO_ENCODE + STATE_LEVEL_FEATURES:
            dialogue_lengths = tf.cast(
                tf_batch_data[DIALOGUE][LENGTH][0], dtype=tf.int32
            )
            dialogue_indices = tf_batch_data[DIALOGUE][INDICES][0]
        else:
            # for labels, dialogue length is a fake dim and equal to 1
            dialogue_lengths = tf.ones((tf.shape(attribute_mask)[0],), dtype=tf.int32)
            dialogue_indices = tf.zeros((tf.shape(attribute_mask)[0],), dtype=tf.int32)

        batch_dim = tf.shape(attribute_mask)[0]
        dialogue_dim = tf.shape(attribute_mask)[1]
        units = attribute_features.shape[-1]

        # attribute_mask has shape (batch x dialogue_len x 1), remove last dimension
        attribute_mask = tf.cast(tf.squeeze(attribute_mask, axis=-1), dtype=tf.int32)
        # sum of attribute mask contains number of dialogue turns with "real" features
        non_fake_dialogue_lengths = tf.reduce_sum(attribute_mask, axis=-1)
        # create the batch indices
        batch_indices = tf.repeat(tf.range(batch_dim), non_fake_dialogue_lengths)

        # attribute_mask has shape (batch x dialogue_len x 1), while
        # dialogue_indices has shape (combined_dialogue_len,)
        # in order to find positions of real input we need to flatten
        # attribute mask to (combined_dialogue_len,)
        dialogue_indices_mask = tf.boolean_mask(
            attribute_mask, tf.sequence_mask(dialogue_lengths, dtype=tf.int32)
        )
        # pick only those indices that contain "real" input
        dialogue_indices = tf.boolean_mask(dialogue_indices, dialogue_indices_mask)

        indices = tf.stack([batch_indices, dialogue_indices], axis=1)

        shape = tf.convert_to_tensor([batch_dim, dialogue_dim, units])
        attribute_features = tf.squeeze(attribute_features, axis=1)

        return tf.scatter_nd(indices, attribute_features, shape)

    def _process_batch_data(
        self, tf_batch_data: Dict[Text, Dict[Text, List[tf.Tensor]]]
    ) -> Tuple[tf.Tensor, Optional[tf.Tensor], Optional[tf.Tensor]]:
        """Encodes batch data.

        Combines intent and text and action name and action text if both are present.

        Args:
            tf_batch_data: dictionary mapping every attribute to its features and masks

        Returns:
             Tensor: encoding of all features in the batch, combined;
        """
        # encode each attribute present in tf_batch_data
        text_output = None
        text_sequence_lengths = None
        batch_encoded = {}
        for attribute in tf_batch_data.keys():
            if attribute in SENTENCE_FEATURES_TO_ENCODE + STATE_LEVEL_FEATURES:
                (
                    attribute_features,
                    _text_output,
                    _text_sequence_lengths,
                ) = self._encode_features_per_attribute(tf_batch_data, attribute)

                batch_encoded[attribute] = attribute_features
                if attribute == TEXT:
                    text_output = _text_output
                    text_sequence_lengths = _text_sequence_lengths

        # if both action text and action name are present, combine them; otherwise,
        # return the one which is present

        if (
            batch_encoded.get(ACTION_TEXT) is not None
            and batch_encoded.get(ACTION_NAME) is not None
        ):
            batch_action = batch_encoded.pop(ACTION_TEXT) + batch_encoded.pop(
                ACTION_NAME
            )
        elif batch_encoded.get(ACTION_TEXT) is not None:
            batch_action = batch_encoded.pop(ACTION_TEXT)
        else:
            batch_action = batch_encoded.pop(ACTION_NAME)
        # same for user input
        if (
            batch_encoded.get(INTENT) is not None
            and batch_encoded.get(TEXT) is not None
        ):
            batch_user = batch_encoded.pop(INTENT) + batch_encoded.pop(TEXT)
        elif batch_encoded.get(TEXT) is not None:
            batch_user = batch_encoded.pop(TEXT)
        else:
            batch_user = batch_encoded.pop(INTENT)

        batch_features = [batch_user, batch_action]
        # once we have user input and previous action,
        # add all other attributes (SLOTS, ACTIVE_LOOP, etc.) to batch_features;
        for key in batch_encoded.keys():
            batch_features.append(batch_encoded.get(key))

        batch_features = tf.concat(batch_features, axis=-1)

        return batch_features, text_output, text_sequence_lengths

    def _reshape_for_entities(
        self,
        tf_batch_data: Dict[Text, Dict[Text, List[tf.Tensor]]],
        dialogue_transformer_output: tf.Tensor,
        text_output: tf.Tensor,
        text_sequence_lengths: tf.Tensor,
    ) -> Tuple[tf.Tensor, tf.Tensor, tf.Tensor]:
        # The first dim of the output of the text sequence transformer is the same
        # as number of "real" features for `text` at the last dialogue turns
        # (let's call it `N`),
        # which corresponds to the first dim of the tag ids tensor.
        # To calculate the loss for entities we need the output of the text
        # sequence transformer (shape: N x sequence length x units),
        # the output of the dialogue transformer
        # (shape: batch size x dialogue length x units) and the tag ids for the
        # entities (shape: N x sequence length - 1 x units)
        # In order to process the tensors, they need to have the same shape.
        # Convert the output of the dialogue transformer to shape
        # (N x 1 x units).

        # Note: The CRF layer cannot handle 4D tensors. E.g. we cannot use the shape
        # batch size x dialogue length x sequence length x units

        # convert the output of the dialogue transformer
        # to shape (real entity dim x 1 x units)
        attribute_mask = tf_batch_data[TEXT][MASK][0]
        dialogue_lengths = tf.cast(tf_batch_data[DIALOGUE][LENGTH][0], tf.int32)

        if self.max_history_featurizer_is_used:
            # pick outputs that correspond to the last dialogue turns
            attribute_mask = tf.expand_dims(
                self._last_token(attribute_mask, dialogue_lengths), axis=1
            )
        dialogue_transformer_output = tf.boolean_mask(
            dialogue_transformer_output, tf.squeeze(attribute_mask, axis=-1)
        )

        # boolean mask removed axis=1, add it back
        dialogue_transformer_output = tf.expand_dims(
            dialogue_transformer_output, axis=1
        )

        # broadcast the dialogue transformer output sequence-length-times to get the
        # same shape as the text sequence transformer output
        dialogue_transformer_output = tf.tile(
            dialogue_transformer_output, (1, tf.shape(text_output)[1], 1)
        )

        # concat the output of the dialogue transformer to the output of the text
        # sequence transformer (adding context)
        # resulting shape (N x sequence length x 2 units)
        # N = number of "real" features for `text` at the last dialogue turns
        text_transformed = tf.concat(
            [text_output, dialogue_transformer_output], axis=-1
        )
        text_mask = rasa_layers.compute_mask(text_sequence_lengths)

        # add zeros to match the shape of text_transformed, because
        # max sequence length might differ, since it is calculated dynamically
        # based on a subset of sequence lengths
        sequence_diff = tf.shape(text_transformed)[1] - tf.shape(text_mask)[1]
        text_mask = tf.pad(text_mask, [[0, 0], [0, sequence_diff], [0, 0]])

        # remove additional dims and sentence features
        text_sequence_lengths = tf.reshape(text_sequence_lengths, (-1,)) - 1

        return text_transformed, text_mask, text_sequence_lengths

    # ---TRAINING---

    def _batch_loss_entities(
        self,
        tf_batch_data: Dict[Text, Dict[Text, List[tf.Tensor]]],
        dialogue_transformer_output: tf.Tensor,
        text_output: tf.Tensor,
        text_sequence_lengths: tf.Tensor,
    ) -> tf.Tensor:
        # It could happen that some batches don't contain "real" features for `text`,
        # e.g. large number of stories are intent only.
        # Therefore actual `text_output` will be empty.
        # We cannot create a loss with empty tensors.
        # Since we need actual numbers to create a full loss, we output
        # zero in this case.
        return tf.cond(
            tf.shape(text_output)[0] > 0,
            lambda: self._real_batch_loss_entities(
                tf_batch_data,
                dialogue_transformer_output,
                text_output,
                text_sequence_lengths,
            ),
            lambda: tf.constant(0.0),
        )

    def _real_batch_loss_entities(
        self,
        tf_batch_data: Dict[Text, Dict[Text, List[tf.Tensor]]],
        dialogue_transformer_output: tf.Tensor,
        text_output: tf.Tensor,
        text_sequence_lengths: tf.Tensor,
    ) -> tf.Tensor:

        text_transformed, text_mask, text_sequence_lengths = self._reshape_for_entities(
            tf_batch_data,
            dialogue_transformer_output,
            text_output,
            text_sequence_lengths,
        )

        tag_ids = tf_batch_data[ENTITY_TAGS][IDS][0]
        # add a zero (no entity) for the sentence features to match the shape of inputs
        sequence_diff = tf.shape(text_transformed)[1] - tf.shape(tag_ids)[1]
        tag_ids = tf.pad(tag_ids, [[0, 0], [0, sequence_diff], [0, 0]])

        loss, f1, _ = self._calculate_entity_loss(
            text_transformed,
            tag_ids,
            text_mask,
            text_sequence_lengths,
            ENTITY_ATTRIBUTE_TYPE,
        )

        self.entity_loss.update_state(loss)
        self.entity_f1.update_state(f1)

        return loss

    @staticmethod
    def _get_labels_embed(
        label_ids: tf.Tensor, all_labels_embed: tf.Tensor
    ) -> tf.Tensor:
        # instead of processing labels again, gather embeddings from
        # all_labels_embed using label ids

        indices = tf.cast(label_ids[:, :, 0], tf.int32)
        labels_embed = tf.gather(all_labels_embed, indices)

        return labels_embed

    def batch_loss(
        self, batch_in: Union[Tuple[tf.Tensor], Tuple[np.ndarray]]
    ) -> tf.Tensor:
        """Calculates the loss for the given batch.

        Args:
            batch_in: The batch.

        Returns:
            The loss of the given batch.
        """
        tf_batch_data = self.batch_to_model_data_format(batch_in, self.data_signature)
        self._compute_dialogue_indices(tf_batch_data)

        all_label_ids, all_labels_embed = self._create_all_labels_embed()

        label_ids = tf_batch_data[LABEL_KEY][LABEL_SUB_KEY][0]
        labels_embed = self._get_labels_embed(label_ids, all_labels_embed)

        dialogue_in, text_output, text_sequence_lengths = self._process_batch_data(
            tf_batch_data
        )
        (
            dialogue_embed,
            dialogue_mask,
            dialogue_transformer_output,
            _,
        ) = self._embed_dialogue(dialogue_in, tf_batch_data)
        dialogue_mask = tf.squeeze(dialogue_mask, axis=-1)

        losses = []

        loss, acc = self._tf_layers[f"loss.{LABEL}"](
            dialogue_embed,
            labels_embed,
            label_ids,
            all_labels_embed,
            all_label_ids,
            dialogue_mask,
        )
        losses.append(loss)

        if (
            self.config[ENTITY_RECOGNITION]
            and text_output is not None
            and text_sequence_lengths is not None
        ):
            losses.append(
                self._batch_loss_entities(
                    tf_batch_data,
                    dialogue_transformer_output,
                    text_output,
                    text_sequence_lengths,
                )
            )

        self.action_loss.update_state(loss)
        self.action_acc.update_state(acc)

        return tf.math.add_n(losses)

    # ---PREDICTION---
    def prepare_for_predict(self) -> None:
        """Prepares the model for prediction."""
        _, self.all_labels_embed = self._create_all_labels_embed()

    def batch_predict(
        self, batch_in: Union[Tuple[tf.Tensor], Tuple[np.ndarray]]
    ) -> Dict[Text, Union[tf.Tensor, Dict[Text, tf.Tensor]]]:
        """Predicts the output of the given batch.

        Args:
            batch_in: The batch.

        Returns:
            The output to predict.
        """
        if self.all_labels_embed is None:
            raise ValueError(
                "The model was not prepared for prediction. "
                "Call `prepare_for_predict` first."
            )

        tf_batch_data = self.batch_to_model_data_format(
            batch_in, self.predict_data_signature
        )
        self._compute_dialogue_indices(tf_batch_data)

        dialogue_in, text_output, text_sequence_lengths = self._process_batch_data(
            tf_batch_data
        )
        (
            dialogue_embed,
            dialogue_mask,
            dialogue_transformer_output,
            attention_weights,
        ) = self._embed_dialogue(dialogue_in, tf_batch_data)
        dialogue_mask = tf.squeeze(dialogue_mask, axis=-1)

        sim_all, scores = self._tf_layers[
            f"loss.{LABEL}"
        ].similarity_confidence_from_embeddings(
            dialogue_embed[:, :, tf.newaxis, :],
            self.all_labels_embed[tf.newaxis, tf.newaxis, :, :],
            dialogue_mask,
        )

        predictions = {
            "action_scores": scores,
            "similarities": sim_all,
            DIAGNOSTIC_DATA: {"attention_weights": attention_weights},
        }

        if (
            self.config[ENTITY_RECOGNITION]
            and text_output is not None
            and text_sequence_lengths is not None
        ):
            pred_ids, confidences = self._batch_predict_entities(
                tf_batch_data,
                dialogue_transformer_output,
                text_output,
                text_sequence_lengths,
            )
            name = ENTITY_ATTRIBUTE_TYPE
            predictions[f"e_{name}_ids"] = pred_ids
            predictions[f"e_{name}_scores"] = confidences

        return predictions

    def _batch_predict_entities(
        self,
        tf_batch_data: Dict[Text, Dict[Text, List[tf.Tensor]]],
        dialogue_transformer_output: tf.Tensor,
        text_output: tf.Tensor,
        text_sequence_lengths: tf.Tensor,
    ) -> Tuple[tf.Tensor, tf.Tensor]:
        # It could happen that current prediction turn don't contain
        # "real" features for `text`,
        # Therefore actual `text_output` will be empty.
        # We cannot predict entities with empty tensors.
        # Since we need to output some tensors of the same shape, we output
        # zero tensors.
        return tf.cond(
            tf.shape(text_output)[0] > 0,
            lambda: self._real_batch_predict_entities(
                tf_batch_data,
                dialogue_transformer_output,
                text_output,
                text_sequence_lengths,
            ),
            lambda: (
                # the output is of shape (batch_size, max_seq_len)
                tf.zeros(tf.shape(text_output)[:2], dtype=tf.int32),
                tf.zeros(tf.shape(text_output)[:2], dtype=tf.float32),
            ),
        )

    def _real_batch_predict_entities(
        self,
        tf_batch_data: Dict[Text, Dict[Text, List[tf.Tensor]]],
        dialogue_transformer_output: tf.Tensor,
        text_output: tf.Tensor,
        text_sequence_lengths: tf.Tensor,
    ) -> Tuple[tf.Tensor, tf.Tensor]:

        text_transformed, _, text_sequence_lengths = self._reshape_for_entities(
            tf_batch_data,
            dialogue_transformer_output,
            text_output,
            text_sequence_lengths,
        )

        name = ENTITY_ATTRIBUTE_TYPE

        _logits = self._tf_layers[f"embed.{name}.logits"](text_transformed)

        return self._tf_layers[f"crf.{name}"](_logits, text_sequence_lengths)


# pytype: enable=key-error<|MERGE_RESOLUTION|>--- conflicted
+++ resolved
@@ -1156,12 +1156,6 @@
         dialogue_lengths = tf.cast(tf_batch_data[DIALOGUE][LENGTH][0], tf.int32)
         mask = rasa_layers.compute_mask(dialogue_lengths)
 
-<<<<<<< HEAD
-        dialogue_transformed = self._tf_layers[f"transformer.{DIALOGUE}"](
-            dialogue_in, 1 - mask, self._training
-        )
-        dialogue_transformed = tf.nn.gelu(dialogue_transformed)
-=======
         if self.max_history_featurizer_is_used:
             # invert dialogue sequence so that the last turn would always have
             # exactly the same positional encoding
@@ -1170,8 +1164,7 @@
         dialogue_transformed, attention_weights = self._tf_layers[
             f"transformer.{DIALOGUE}"
         ](dialogue_in, 1 - mask, self._training)
-        dialogue_transformed = tfa.activations.gelu(dialogue_transformed)
->>>>>>> a3d0f6ed
+        dialogue_transformed = tf.nn.gelu(dialogue_transformed)
 
         if self.max_history_featurizer_is_used:
             # pick last vector if max history featurizer is used, since we inverted
