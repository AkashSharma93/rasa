--- conflicted
+++ resolved
@@ -6,7 +6,7 @@
 from collections import defaultdict
 from datetime import datetime
 from pathlib import Path
-from typing import Text, Optional, Any, List, Dict, Tuple, NamedTuple, Union
+from typing import Text, Optional, Any, List, Dict, Tuple, Union
 
 import rasa.core
 import rasa.core.training.training
@@ -30,8 +30,11 @@
     ACTION_BACK_NAME,
 )
 from rasa.shared.core.domain import InvalidDomain, Domain
-from rasa.shared.core.events import DefinePrevUserUtteredFeaturization
-from rasa.shared.core.events import ActionExecutionRejected, ActionExecuted
+from rasa.shared.core.events import (
+    ActionExecutionRejected,
+    ActionExecuted,
+    DefinePrevUserUtteredFeaturization,
+)
 from rasa.core.exceptions import UnsupportedDialogueModelError
 from rasa.core.featurizers.tracker_featurizers import MaxHistoryTrackerFeaturizer
 from rasa.shared.nlu.interpreter import NaturalLanguageInterpreter, RegexInterpreter
@@ -451,17 +454,6 @@
             )
 
 
-<<<<<<< HEAD
-class Prediction(NamedTuple):
-    """Stores the probabilities and the priority of the prediction."""
-
-    probabilities: List[float]
-    is_e2e_prediction: Optional[bool]
-    priority: int
-
-
-=======
->>>>>>> 61fa7d60
 class SimplePolicyEnsemble(PolicyEnsemble):
     """Default implementation of a `Policy` ensemble."""
 
@@ -510,13 +502,8 @@
         return policy_name.endswith("_" + FormPolicy.__name__)
 
     def _pick_best_policy(
-<<<<<<< HEAD
-        self, predictions: Dict[Text, Prediction]
-    ) -> Tuple[List[float], Optional[Text], Optional[bool]]:
-=======
         self, predictions: Dict[Text, PolicyPrediction]
     ) -> PolicyPrediction:
->>>>>>> 61fa7d60
         """Picks the best policy prediction based on probabilities and policy priority.
 
         Args:
@@ -542,28 +529,13 @@
         )
         policy_events = []
 
-        e2e_predictions = []
-        classic_predictions = []
         for policy_name, prediction in predictions.items():
-<<<<<<< HEAD
-            if prediction.is_e2e_prediction:
-                e2e_predictions.append((policy_name, prediction))
-            else:
-                classic_predictions.append((policy_name, prediction))
-
-        # if there is at least one e2e prediction, compare only e2e predicitons
-        predictions_to_use = e2e_predictions if e2e_predictions else classic_predictions
-
-        for policy_name, prediction in predictions_to_use:
-            confidence = (max(prediction.probabilities), prediction.priority)
-=======
             policy_events += prediction.events
 
             if prediction.is_end_to_end_prediction != use_only_end_to_end:
                 continue
 
             confidence = (prediction.max_confidence, prediction.policy_priority)
->>>>>>> 61fa7d60
             if self._is_form_policy(policy_name):
                 # store form prediction separately
                 form_confidence = confidence
@@ -580,12 +552,6 @@
             if form_confidence > best_confidence:
                 best_policy_name = form_policy_name
 
-<<<<<<< HEAD
-        return (
-            predictions[best_policy_name].probabilities,
-            best_policy_name,
-            predictions[best_policy_name].is_e2e_prediction,
-=======
         best_prediction = predictions[best_policy_name]
 
         policy_events += best_prediction.optional_events
@@ -596,7 +562,6 @@
             best_prediction.policy_priority,
             policy_events,
             is_end_to_end_prediction=best_prediction.is_end_to_end_prediction,
->>>>>>> 61fa7d60
         )
 
     def _best_policy_prediction(
@@ -604,11 +569,7 @@
         tracker: DialogueStateTracker,
         domain: Domain,
         interpreter: NaturalLanguageInterpreter,
-<<<<<<< HEAD
-    ) -> Tuple[List[float], Optional[Text], Optional[bool]]:
-=======
     ) -> PolicyPrediction:
->>>>>>> 61fa7d60
         """Finds the best policy prediction.
 
         Args:
@@ -672,11 +633,7 @@
             len(arguments) > number_of_arguments_in_rasa_1_0
             and "interpreter" in arguments
         ):
-<<<<<<< HEAD
-            probabilities, is_e2e_prediction = policy.predict_action_probabilities(
-=======
             prediction = policy.predict_action_probabilities(
->>>>>>> 61fa7d60
                 tracker, domain, interpreter
             )
         else:
@@ -687,13 +644,6 @@
                 "adapt your custom `Policy` implementation.",
                 category=DeprecationWarning,
             )
-<<<<<<< HEAD
-            probabilities, is_e2e_prediction = policy.predict_action_probabilities(
-                tracker, domain, RegexInterpreter()
-            )
-
-        return Prediction(probabilities, is_e2e_prediction, policy.priority)
-=======
             prediction = policy.predict_action_probabilities(
                 tracker, domain, RegexInterpreter()
             )
@@ -711,7 +661,6 @@
             )
 
         return prediction
->>>>>>> 61fa7d60
 
     def _fallback_after_listen(
         self, domain: Domain, prediction: PolicyPrediction
@@ -770,32 +719,9 @@
                 additional features.
 
         Returns:
-            best_probabilities: the list of probabilities for the next actions
-            best_policy_name: the name of the picked policy
+            The best policy prediction.
         """
-<<<<<<< HEAD
-
-        probabilities, policy_name, is_e2e_prediction = self._best_policy_prediction(
-            tracker, domain, interpreter
-        )
-=======
         winning_prediction = self._best_policy_prediction(tracker, domain, interpreter)
->>>>>>> 61fa7d60
-
-        if tracker.latest_action_name == ACTION_LISTEN_NAME:
-            if is_e2e_prediction is None:
-                # TODO figure out what to do in case of `None`
-                logger.debug("Made prediction without using user input.")
-                logger.debug("Added `DefinePrevUserUtteredFeaturization(False)` event.")
-                tracker.update(DefinePrevUserUtteredFeaturization(False))
-            elif is_e2e_prediction:
-                logger.debug("Made e2e prediction using user text.")
-                logger.debug("Added `DefinePrevUserUtteredFeaturization(True)` event.")
-                tracker.update(DefinePrevUserUtteredFeaturization(True))
-            else:
-                logger.debug("Made prediction using user intent.")
-                logger.debug("Added `DefinePrevUserUtteredFeaturization(False)` event.")
-                tracker.update(DefinePrevUserUtteredFeaturization(False))
 
         if (
             tracker.latest_action_name == ACTION_LISTEN_NAME
@@ -808,6 +734,20 @@
         ):
             winning_prediction = self._fallback_after_listen(domain, winning_prediction)
 
+        if tracker.latest_action_name == ACTION_LISTEN_NAME:
+            if winning_prediction.is_end_to_end_prediction:
+                logger.debug("Made e2e prediction using user text.")
+                logger.debug("Added `DefinePrevUserUtteredFeaturization(True)` event.")
+                winning_prediction.events.append(
+                    DefinePrevUserUtteredFeaturization(True)
+                )
+            else:
+                logger.debug("Made prediction using user intent.")
+                logger.debug("Added `DefinePrevUserUtteredFeaturization(False)` event.")
+                winning_prediction.events.append(
+                    DefinePrevUserUtteredFeaturization(False)
+                )
+
         logger.debug(f"Predicted next action using {winning_prediction.policy_name}.")
         return winning_prediction
 
