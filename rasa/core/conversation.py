import typing
<<<<<<< HEAD
from typing import List
from typing import Text
from typing import Dict
=======
from typing import List, Text
>>>>>>> ad9df0c8

if typing.TYPE_CHECKING:
    from rasa.core.events import Event


class Dialogue(object):
    """A dialogue comprises a list of Turn objects"""

    def __init__(self, name: Text, events: List["Event"]) -> None:
        # This function initialises the dialogue with
        # the dialogue name and the event list.
        self.name = name
        self.events = events

    def __str__(self) -> Text:
        # This function returns the dialogue and turns.
        return "Dialogue with name '{}' and turns:\n{}".format(
            self.name, "\n\n".join(["\t{}".format(t) for t in self.events])
        )

    def as_dict(self) -> Dict:
        return {"events": [event.as_dict() for event in self.events], "name": self.name}<|MERGE_RESOLUTION|>--- conflicted
+++ resolved
@@ -1,11 +1,5 @@
 import typing
-<<<<<<< HEAD
-from typing import List
-from typing import Text
-from typing import Dict
-=======
-from typing import List, Text
->>>>>>> ad9df0c8
+from typing import Dict, List, Text
 
 if typing.TYPE_CHECKING:
     from rasa.core.events import Event
@@ -15,16 +9,16 @@
     """A dialogue comprises a list of Turn objects"""
 
     def __init__(self, name: Text, events: List["Event"]) -> None:
-        # This function initialises the dialogue with
-        # the dialogue name and the event list.
+        """This function initialises the dialogue with the dialogue name and the event list."""
         self.name = name
         self.events = events
 
     def __str__(self) -> Text:
-        # This function returns the dialogue and turns.
+        """This function returns the dialogue and turns."""
         return "Dialogue with name '{}' and turns:\n{}".format(
             self.name, "\n\n".join(["\t{}".format(t) for t in self.events])
         )
 
     def as_dict(self) -> Dict:
+        """This function returns the dialogue as a dictionary to assist in serialization"""
         return {"events": [event.as_dict() for event in self.events], "name": self.name}