--- conflicted
+++ resolved
@@ -215,12 +215,6 @@
         logger.info("No successful intent predictions found.")
 
 
-<<<<<<< HEAD
-def extract_intent_errors_from_results(
-    intent_results: List[IntentEvaluationResult],
-) -> List[Dict[Text, Any]]:
-    errors = [
-=======
 def _write_errors(errors: List[Dict], errors_filename: Text, error_type: Text) -> None:
     """Write incorrect intent predictions to a file.
 
@@ -242,7 +236,6 @@
 
 def _get_intent_errors(intent_results: List[IntentEvaluationResult]) -> List[Dict]:
     return [
->>>>>>> 6e91d206
         {
             "text": r.message,
             "intent": r.intent_target,
@@ -255,33 +248,6 @@
         if r.intent_target != r.intent_prediction
     ]
 
-<<<<<<< HEAD
-    return errors
-
-
-def write_intent_errors(
-    intent_results: List[IntentEvaluationResult], errors_filename: Text
-) -> None:
-    """Write incorrect intent predictions to a file.
-
-    Args:
-        intent_results: intent evaluation result
-        errors_filename: filename of file to save incorrect predictions to
-    """
-    errors = extract_intent_errors_from_results(intent_results=intent_results)
-
-    if errors:
-        rasa.shared.utils.io.dump_obj_as_json_to_file(errors_filename, errors)
-        logger.info(f"Incorrect intent predictions saved to {errors_filename}.")
-        logger.debug(
-            "\n\nThese intent examples could not be classified "
-            "correctly: \n{}".format(errors)
-        )
-    else:
-        logger.info("Your model predicted all intents successfully.")
-
-=======
->>>>>>> 6e91d206
 
 def write_response_successes(
     response_results: List[ResponseSelectionEvaluationResult], successes_filename: Text
@@ -580,18 +546,12 @@
 
 def create_intent_report(
     intent_results: List[IntentEvaluationResult],
-<<<<<<< HEAD
-    add_confused_labels_to_report: bool,
-    metrics_as_dict: bool,
-) -> IntentReport:  # pragma: no cover
-=======
     output_directory: Optional[Text],
     successes: bool,
     errors: bool,
     disable_plotting: bool,
     report_as_dict: Optional[bool] = None,
 ) -> Dict:  # pragma: no cover
->>>>>>> 6e91d206
     """Creates summary statistics for intents.
 
     Only considers those examples with a set intent. Others are filtered out.
@@ -599,10 +559,6 @@
 
     Args:
         intent_results: intent evaluation results
-<<<<<<< HEAD
-        add_confused_labels_to_report: Add confused label information to `intent_report`.
-        metrics_as_dict: Whether the evaluation metrics should be returned as `dict`.
-=======
         output_directory: directory to store files to
         successes: if True correct predictions are written to disk
         errors: if True incorrect predictions are written to disk
@@ -611,7 +567,6 @@
             If `False` the report is returned in a human-readable text format. If `None`
             `report_as_dict` is considered as `True` in case an `output_directory` is
             given.
->>>>>>> 6e91d206
 
     Returns:
         `IntentReport` `namedtuple` with evaluation results.
@@ -632,65 +587,8 @@
     report, precision, f1, accuracy, confusion_matrix, labels = _calculate_report(
         output_directory, target_intents, predicted_intents, report_as_dict,
     )
-<<<<<<< HEAD
-    labels = sklearn.utils.multiclass.unique_labels(target_intents, predicted_intents)
-
-    report, precision, f1, accuracy = get_evaluation_metrics(
-        target_intents, predicted_intents, output_dict=metrics_as_dict
-    )
-
-    if add_confused_labels_to_report:
-        report = _add_confused_labels_to_report(report, confusion_matrix, labels)
-
-    return IntentReport(report, precision, f1, accuracy, confusion_matrix, labels)
-
-
-def evaluate_intents(
-    intent_results: List[IntentEvaluationResult],
-    output_directory: Optional[Text],
-    successes: bool,
-    errors: bool,
-    disable_plotting: bool,
-) -> Dict:  # pragma: no cover
-    """Creates summary statistics for intents.
-
-    Only considers those examples with a set intent. Others are filtered out.
-    Returns a dictionary of containing the evaluation result.
-
-    Args:
-        intent_results: Intent evaluation results.
-        output_directory: Directory to store files to.
-        successes: If `True`, correct predictions are written to disk.
-        errors: If `True`, incorrect predictions are written to disk.
-        disable_plotting: If `True`, no plots are created.
-
-    Returns:
-        Dictionary with evaluation results.
-    """
-    intent_report = create_intent_report(
-        intent_results=intent_results,
-        add_confused_labels_to_report=output_directory is not None,
-        metrics_as_dict=output_directory is not None,
-    )
-
-    if output_directory:
-        report_filename = os.path.join(output_directory, "intent_report.json")
-        rasa.shared.utils.io.dump_obj_as_json_to_file(
-            report_filename, intent_report.report
-        )
-        logger.info(f"Classification report saved to {report_filename}.")
-
-    elif isinstance(intent_report.report, str):
-        log_evaluation_table(
-            intent_report.report,
-            intent_report.precision,
-            intent_report.f1,
-            intent_report.accuracy,
-        )
-=======
     if output_directory:
         _dump_report(output_directory, "intent_report.json", report)
->>>>>>> 6e91d206
 
     if successes and output_directory:
         successes_filename = os.path.join(output_directory, "intent_successes.json")
@@ -738,18 +636,11 @@
 
     return {
         "predictions": predictions,
-<<<<<<< HEAD
-        "report": intent_report.report,
-        "precision": intent_report.precision,
-        "f1_score": intent_report.f1,
-        "accuracy": intent_report.accuracy,
-=======
         "report": report,
         "precision": precision,
         "f1_score": f1,
         "accuracy": accuracy,
         "errors": intent_errors,
->>>>>>> 6e91d206
     }
 
 
