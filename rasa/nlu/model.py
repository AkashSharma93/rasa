--- conflicted
+++ resolved
@@ -15,11 +15,8 @@
 from rasa.nlu.featurizers.featurizer import Featurizer  # pytype: disable=pyi-error
 from rasa.nlu.tokenizers import tokenizer  # pytype: disable=pyi-error
 from rasa.nlu.config import RasaNLUModelConfig, component_config_from_pipeline
-<<<<<<< HEAD
 from rasa.nlu.constants import INTENT_NAME_KEY
-=======
 from rasa.nlu.extractors.extractor import EntityExtractor  # pytype: disable=pyi-error
->>>>>>> 944ae611
 from rasa.nlu.persistor import Persistor
 from rasa.nlu.training_data import Message, TrainingData
 from rasa.nlu.utils import write_json_to_file
@@ -267,11 +264,7 @@
     # that will be returned by `parse`
     @staticmethod
     def default_output_attributes() -> Dict[Text, Any]:
-<<<<<<< HEAD
-        return {"intent": {INTENT_NAME_KEY: None, "confidence": 0.0}, "entities": []}
-=======
         return {"text": "", "intent": {"name": None, "confidence": 0.0}, "entities": []}
->>>>>>> 944ae611
 
     @staticmethod
     def ensure_model_compatibility(
