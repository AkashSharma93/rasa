import functools
import logging
import os
from pathlib import Path
from typing import Dict, Text, List, Any, Optional, Union, Tuple

import rasa.shared.data
from rasa.shared.core.slots import TextSlot, ListSlot
from rasa.shared.exceptions import YamlException, FileNotFoundException
import rasa.shared.utils.io
from rasa.shared.core.constants import LOOP_NAME
from rasa.shared.nlu.constants import (
    ENTITIES,
    INTENT_NAME_KEY,
    PREDICTED_CONFIDENCE_KEY,
    FULL_RETRIEVAL_INTENT_NAME_KEY,
    ACTION_TEXT,
)
from rasa.shared.nlu.training_data import entities_parser
import rasa.shared.utils.validation

from rasa.shared.constants import (
    INTENT_MESSAGE_PREFIX,
    DOCS_URL_STORIES,
    TEST_STORIES_FILE_PREFIX,
    DOCS_URL_RULES,
    DOCS_URL_SLOTS,
)

from rasa.shared.core.constants import RULE_SNIPPET_ACTION_NAME
from rasa.shared.core.events import UserUttered, SlotSet, ActiveLoop
from rasa.shared.core.training_data.story_reader.story_reader import StoryReader
from rasa.shared.core.training_data.structures import StoryStep
from rasa.shared.nlu.training_data.message import Message

logger = logging.getLogger(__name__)

KEY_STORIES = "stories"
KEY_STORY_NAME = "story"
KEY_RULES = "rules"
KEY_RULE_NAME = "rule"
KEY_STEPS = "steps"
KEY_ENTITIES = "entities"
KEY_USER_INTENT = "intent"
KEY_USER_MESSAGE = "user"
KEY_SLOT_NAME = "slot_was_set"
KEY_SLOT_VALUE = "value"
KEY_ACTIVE_LOOP = "active_loop"
KEY_ACTION = "action"
KEY_BOT_END_TO_END_MESSAGE = "bot"
KEY_CHECKPOINT = "checkpoint"
KEY_CHECKPOINT_SLOTS = "slot_was_set"
KEY_METADATA = "metadata"
KEY_OR = "or"
KEY_RULE_CONDITION = "condition"
KEY_WAIT_FOR_USER_INPUT_AFTER_RULE = "wait_for_user_input"
KEY_RULE_FOR_CONVERSATION_START = "conversation_start"


CORE_SCHEMA_FILE = "shared/utils/schemas/stories.yml"
DEFAULT_VALUE_TEXT_SLOTS = "filled"
DEFAULT_VALUE_LIST_SLOTS = [DEFAULT_VALUE_TEXT_SLOTS]


class YAMLStoryReader(StoryReader):
    """Class that reads Core training data and rule data in YAML format."""

    @classmethod
    def from_reader(cls, reader: "YAMLStoryReader") -> "YAMLStoryReader":
        """Create a reader from another reader.

        Args:
            reader: Another reader.

        Returns:
            A new reader instance.
        """
        return cls(
            reader.domain,
            reader.template_variables,
            reader.use_e2e,
            reader.source_name,
            reader._is_used_for_training,
        )

    def read_from_file(self, filename: Union[Text, Path]) -> List[StoryStep]:
        """Read stories or rules from file.

        Args:
            filename: Path to the story/rule file.

        Returns:
            `StoryStep`s read from `filename`.
        """
        self.source_name = filename
        try:
            return self.read_from_string(
                rasa.shared.utils.io.read_file(
                    filename, rasa.shared.utils.io.DEFAULT_ENCODING
                )
            )
        except YamlException as e:
            e.filename = filename
            raise e

    def read_from_string(self, string: Text) -> List[StoryStep]:
        """Read stories or rules from a string.

        Args:
            string: Unprocessed YAML file content.

        Returns:
            `StoryStep`s read from `string`.
        """
        rasa.shared.utils.validation.validate_yaml_schema(string, CORE_SCHEMA_FILE)
        yaml_content = rasa.shared.utils.io.read_yaml(string)

        return self.read_from_parsed_yaml(yaml_content)

    def read_from_parsed_yaml(
        self, parsed_content: Dict[Text, Union[Dict, List]]
    ) -> List[StoryStep]:
        """Read stories from parsed YAML.

        Args:
            parsed_content: The parsed YAML as a dictionary.

        Returns:
            The parsed stories or rules.
        """

        if not rasa.shared.utils.validation.validate_training_data_format_version(
            parsed_content, self.source_name
        ):
            return []

        for key, parser_class in {
            KEY_STORIES: StoryParser,
            KEY_RULES: RuleParser,
        }.items():
            data = parsed_content.get(key) or []
            parser = parser_class.from_reader(self)
            parser.parse_data(data)
            self.story_steps.extend(parser.get_steps())

        return self.story_steps

    @classmethod
    def is_stories_file(cls, file_path: Union[Text, Path]) -> bool:
        """Check if file contains Core training data or rule data in YAML format.

        Args:
            file_path: Path of the file to check.

        Returns:
            `True` in case the file is a Core YAML training data or rule data file,
            `False` otherwise.

        Raises:
            YamlException: if the file seems to be a YAML file (extension) but
                can not be read / parsed.
        """
<<<<<<< HEAD
        return rasa.shared.data.is_likely_yaml_file(file_path) and cls.is_key_in_yaml(
            file_path, KEY_STORIES, KEY_RULES
        )

    @classmethod
    def is_key_in_yaml(cls, file_path: Union[Text, Path], *keys: Text) -> bool:
        """Check if any of the keys is contained in the root object of the yaml file.

        Arguments:
            file_path: path to the yaml file
            keys: keys to look for

        Returns:
              `True` if at least one of the keys is found, `False` otherwise.

        Raises:
            FileNotFoundException: if the file cannot be found.
        """
        try:
            with open(
                file_path, encoding=rasa.shared.utils.io.DEFAULT_ENCODING
            ) as file:
                return any(
                    any(line.lstrip().startswith(f"{key}:") for key in keys)
                    for line in file
                )
        except FileNotFoundError:
            raise FileNotFoundException(
                f"Failed to read file, "
                f"'{os.path.abspath(file_path)}' does not exist."
            )
=======
        return rasa.shared.data.is_likely_yaml_file(
            file_path
        ) and rasa.shared.utils.io.is_key_in_yaml(file_path, KEY_STORIES, KEY_RULES)
>>>>>>> 4b8f7459

    @classmethod
    def _has_test_prefix(cls, file_path: Text) -> bool:
        """Check if the filename of a file at a path has a certain prefix.

        Arguments:
            file_path: path to the file

        Returns:
            `True` if the filename starts with the prefix, `False` otherwise.
        """
        return Path(file_path).name.startswith(TEST_STORIES_FILE_PREFIX)

    @classmethod
    def is_test_stories_file(cls, file_path: Union[Text, Path]) -> bool:
        """Checks if a file is a test conversations file.

        Args:
            file_path: Path of the file which should be checked.

        Returns:
            `True` if it's a conversation test file, otherwise `False`.
        """

        return cls._has_test_prefix(file_path) and cls.is_stories_file(file_path)

    def get_steps(self) -> List[StoryStep]:
        self._add_current_stories_to_result()
        return self.story_steps

    def parse_data(self, data: List[Dict[Text, Any]]) -> None:
        item_title = self._get_item_title()

        for item in data:
            if not isinstance(item, dict):
                rasa.shared.utils.io.raise_warning(
                    f"Unexpected block found in '{self.source_name}':\n"
                    f"{item}\nItems under the "
                    f"'{self._get_plural_item_title()}' key must be YAML "
                    f"dictionaries. It will be skipped.",
                    docs=self._get_docs_link(),
                )
                continue

            if item_title in item.keys():
                self._parse_plain_item(item)

    def _parse_plain_item(self, item: Dict[Text, Any]) -> None:
        item_name = item.get(self._get_item_title(), "")

        if not item_name:
            rasa.shared.utils.io.raise_warning(
                f"Issue found in '{self.source_name}': \n"
                f"{item}\n"
                f"The {self._get_item_title()} has an empty name. "
                f"{self._get_plural_item_title().capitalize()} should "
                f"have a name defined under '{self._get_item_title()}' "
                f"key. It will be skipped.",
                docs=self._get_docs_link(),
            )

        steps: List[Union[Text, Dict[Text, Any]]] = item.get(KEY_STEPS, [])

        if not steps:
            rasa.shared.utils.io.raise_warning(
                f"Issue found in '{self.source_name}': "
                f"The {self._get_item_title()} has no steps. "
                f"It will be skipped.",
                docs=self._get_docs_link(),
            )
            return

        self._new_part(item_name, item)

        for step in steps:
            self._parse_step(step)

        self._close_part(item)

    def _new_part(self, item_name: Text, item: Dict[Text, Any]) -> None:
        raise NotImplementedError()

    def _close_part(self, item: Dict[Text, Any]) -> None:
        pass

    def _parse_step(self, step: Union[Text, Dict[Text, Any]]) -> None:
        if isinstance(step, str):
            rasa.shared.utils.io.raise_warning(
                f"Issue found in '{self.source_name}':\n"
                f"Found an unexpected step in the {self._get_item_title()} "
                f"description:\n{step}\nThe step is of type `str` "
                f"which is only allowed for the rule snippet action "
                f"'{RULE_SNIPPET_ACTION_NAME}'. It will be skipped.",
                docs=self._get_docs_link(),
            )
        elif KEY_USER_INTENT in step.keys() or KEY_USER_MESSAGE in step.keys():
            self._parse_user_utterance(step)
        elif KEY_OR in step.keys():
            self._parse_or_statement(step)
        elif KEY_ACTION in step.keys():
            self._parse_action(step)
        elif KEY_BOT_END_TO_END_MESSAGE in step.keys():
            self._parse_bot_message(step)
        elif KEY_CHECKPOINT in step.keys():
            self._parse_checkpoint(step)
        # This has to be after the checkpoint test as there can be a slot key within
        # a checkpoint.
        elif KEY_SLOT_NAME in step.keys():
            self._parse_slot(step)
        elif KEY_ACTIVE_LOOP in step.keys():
            self._parse_active_loop(step[KEY_ACTIVE_LOOP])
        elif KEY_METADATA in step.keys():
            pass
        else:
            rasa.shared.utils.io.raise_warning(
                f"Issue found in '{self.source_name}':\n"
                f"Found an unexpected step in the {self._get_item_title()} "
                f"description:\n{step}\nIt will be skipped.",
                docs=self._get_docs_link(),
            )

    def _get_item_title(self) -> Text:
        raise NotImplementedError()

    def _get_plural_item_title(self) -> Text:
        raise NotImplementedError()

    def _get_docs_link(self) -> Text:
        raise NotImplementedError()

    def _parse_user_utterance(self, step: Dict[Text, Any]) -> None:
        utterance = self._parse_raw_user_utterance(step)

        if not utterance:
            return

        is_end_to_end_utterance = KEY_USER_INTENT not in step
        if is_end_to_end_utterance:
            utterance.intent = {INTENT_NAME_KEY: None}
        else:
            self._validate_that_utterance_is_in_domain(utterance)

        self.current_step_builder.add_user_messages([utterance])

    def _validate_that_utterance_is_in_domain(self, utterance: UserUttered) -> None:
        intent_name = utterance.intent.get(INTENT_NAME_KEY)

        # check if this is a retrieval intent
        # in this case check only for the base intent in domain
        intent_name = Message.separate_intent_response_key(intent_name)[0]

        if not self.domain:
            logger.debug(
                "Skipped validating if intent is in domain as domain " "is `None`."
            )
            return

        if intent_name not in self.domain.intents:
            rasa.shared.utils.io.raise_warning(
                f"Issue found in '{self.source_name}': \n"
                f"Found intent '{intent_name}' in stories which is not part of the "
                f"domain.",
                docs=DOCS_URL_STORIES,
            )

    def _parse_or_statement(self, step: Dict[Text, Any]) -> None:
        utterances = []

        for utterance in step.get(KEY_OR):
            if KEY_USER_INTENT in utterance.keys():
                utterance = self._parse_raw_user_utterance(utterance)
                if utterance:
                    utterances.append(utterance)
            else:
                rasa.shared.utils.io.raise_warning(
                    f"Issue found in '{self.source_name}': \n"
                    f"`OR` statement can only have '{KEY_USER_INTENT}' "
                    f"as a sub-element. This step will be skipped:\n"
                    f"'{utterance}'\n",
                    docs=self._get_docs_link(),
                )
                return

        self.current_step_builder.add_user_messages(
            utterances, self._is_used_for_training
        )

    def _user_intent_from_step(
        self, step: Dict[Text, Any]
    ) -> Tuple[Text, Optional[Text]]:
        user_intent = step.get(KEY_USER_INTENT, "").strip()

        if not user_intent and KEY_USER_MESSAGE not in step:
            rasa.shared.utils.io.raise_warning(
                f"Issue found in '{self.source_name}':\n"
                f"User utterance cannot be empty. "
                f"This {self._get_item_title()} step will be skipped:\n"
                f"{step}",
                docs=self._get_docs_link(),
            )

        if user_intent.startswith(INTENT_MESSAGE_PREFIX):
            rasa.shared.utils.io.raise_warning(
                f"Issue found in '{self.source_name}':\n"
                f"User intent '{user_intent}' starts with "
                f"'{INTENT_MESSAGE_PREFIX}'. This is not required.",
                docs=self._get_docs_link(),
            )
            # Remove leading slash
            user_intent = user_intent[1:]

        # StoryStep should never contain a full retrieval intent, only the base intent.
        # However, users can specify full retrieval intents in their test stories file
        # for the NLU testing purposes.
        base_intent, response_key = Message.separate_intent_response_key(user_intent)
        if response_key and not self.is_test_stories_file(self.source_name):
            rasa.shared.utils.io.raise_warning(
                f"Issue found in '{self.source_name}' while parsing story "
                f"{self._get_item_title()}:\n"
                f"User intent '{user_intent}' is a full retrieval intent. "
                f"Stories shouldn't contain full retrieval intents. "
                f"Rasa Open Source will only use base intent '{base_intent}' "
                f"for training.",
                docs=self._get_docs_link(),
            )

        return (base_intent, user_intent) if response_key else (base_intent, None)

    def _parse_raw_user_utterance(self, step: Dict[Text, Any]) -> Optional[UserUttered]:
        from rasa.shared.nlu.interpreter import RegexInterpreter

        intent_name, full_retrieval_intent = self._user_intent_from_step(step)
        intent = {
            INTENT_NAME_KEY: intent_name,
            FULL_RETRIEVAL_INTENT_NAME_KEY: full_retrieval_intent,
            PREDICTED_CONFIDENCE_KEY: 1.0,
        }

        if KEY_USER_MESSAGE in step:
            user_message = step[KEY_USER_MESSAGE].strip()
            entities = entities_parser.find_entities_in_training_example(user_message)
            plain_text = entities_parser.replace_entities(user_message)

            if plain_text.startswith(INTENT_MESSAGE_PREFIX):
                entities = (
                    RegexInterpreter().synchronous_parse(plain_text).get(ENTITIES, [])
                )
        else:
            raw_entities = step.get(KEY_ENTITIES, [])
            entities = self._parse_raw_entities(raw_entities)
            # set plain_text to None because only intent was provided in the stories
            plain_text = None
        return UserUttered(plain_text, intent, entities)

    @staticmethod
    def _parse_raw_entities(
        raw_entities: Union[List[Dict[Text, Text]], List[Text]]
    ) -> List[Dict[Text, Text]]:
        final_entities = []
        for entity in raw_entities:
            if isinstance(entity, dict):
                _entity_type = None
                _entity_value = None
                _entity_role = None
                _entity_group = None
                for key, value in entity.items():
                    if key == "role":
                        _entity_role = value
                    elif key == "group":
                        _entity_group = value
                    else:
                        _entity_type = key
                        _entity_value = value

                _entity_dict = {
                    "entity": _entity_type,
                    "value": _entity_value,
                    "role": _entity_role,
                    "group": _entity_group,
                }
                _entity_dict = {k: v for k, v in _entity_dict.items() if v is not None}
                final_entities.append(_entity_dict)
            else:
                final_entities.append({"entity": entity, "value": ""})

        return final_entities

    def _parse_slot(self, step: Dict[Text, Any]) -> None:

        for slot in step.get(KEY_CHECKPOINT_SLOTS, []):
            if isinstance(slot, dict):
                for key, value in slot.items():
                    self._add_event(SlotSet.type_name, {key: value})
            elif isinstance(slot, str):
                self._add_event(
                    SlotSet.type_name, {slot: self._slot_default_value(slot)}
                )
            else:
                rasa.shared.utils.io.raise_warning(
                    f"Issue found in '{self.source_name}':\n"
                    f"Invalid slot: \n{slot}\n"
                    f"Items under the '{KEY_CHECKPOINT_SLOTS}' key must be "
                    f"YAML dictionaries or Strings. The checkpoint will be skipped.",
                    docs=self._get_docs_link(),
                )
                return

    @functools.lru_cache()
    def _slot_default_value(self, slot_name: Text) -> Any:
        if not self.domain:
            return None

        slot_types_with_default_types = {
            TextSlot: DEFAULT_VALUE_TEXT_SLOTS,
            ListSlot: DEFAULT_VALUE_LIST_SLOTS,
        }
        slot = next(slot for slot in self.domain.slots if slot.name == slot_name)

        default_value = slot_types_with_default_types.get(type(slot))
        if default_value is None and slot.has_features():
            rasa.shared.utils.io.raise_warning(
                f"Slot '{slot_name}' was referenced by its name only. As slot "
                f"'{slot_name}' is of type '{slot.type_name}' you need to specify a "
                f"value for it. Slot '{slot_name}' will be treated as if it's value "
                f"is empty.",
                docs=DOCS_URL_SLOTS,
            )

        return default_value

    def _parse_action(self, step: Dict[Text, Any]) -> None:

        action_name = step.get(KEY_ACTION, "")
        if not action_name:
            rasa.shared.utils.io.raise_warning(
                f"Issue found in '{self.source_name}': \n"
                f"Action name cannot be empty. "
                f"This {self._get_item_title()} step will be skipped:\n"
                f"{step}",
                docs=self._get_docs_link(),
            )
            return

        self._add_event(action_name, {})

    def _parse_bot_message(self, step: Dict[Text, Any]) -> None:
        bot_message = step.get(KEY_BOT_END_TO_END_MESSAGE, "")
        self._add_event("", {ACTION_TEXT: bot_message})

    def _parse_active_loop(self, active_loop_name: Optional[Text]) -> None:
        self._add_event(ActiveLoop.type_name, {LOOP_NAME: active_loop_name})

    def _parse_checkpoint(self, step: Dict[Text, Any]) -> None:

        checkpoint_name = step.get(KEY_CHECKPOINT, "")
        slots = step.get(KEY_CHECKPOINT_SLOTS, [])

        slots_dict = {}

        for slot in slots:
            if not isinstance(slot, dict):
                rasa.shared.utils.io.raise_warning(
                    f"Issue found in '{self.source_name}':\n"
                    f"Checkpoint '{checkpoint_name}' has an invalid slot: "
                    f"{slots}\nItems under the '{KEY_CHECKPOINT_SLOTS}' key must be "
                    f"YAML dictionaries. The checkpoint will be skipped.",
                    docs=self._get_docs_link(),
                )
                return

            for key, value in slot.items():
                slots_dict[key] = value

        self._add_checkpoint(checkpoint_name, slots_dict)


class StoryParser(YAMLStoryReader):
    """Encapsulate story-specific parser behavior."""

    def _new_part(self, item_name: Text, item: Dict[Text, Any]) -> None:
        self._new_story_part(item_name, self.source_name)

    def _get_item_title(self) -> Text:
        return KEY_STORY_NAME

    def _get_plural_item_title(self) -> Text:
        return KEY_STORIES

    def _get_docs_link(self) -> Text:
        return DOCS_URL_STORIES


class RuleParser(YAMLStoryReader):
    """Encapsulate rule-specific parser behavior."""

    def _new_part(self, item_name: Text, item: Dict[Text, Any]) -> None:
        self._new_rule_part(item_name, self.source_name)
        conditions = item.get(KEY_RULE_CONDITION, [])
        self._parse_rule_conditions(conditions)
        if not item.get(KEY_RULE_FOR_CONVERSATION_START):
            self._parse_rule_snippet_action()

    def _parse_rule_conditions(
        self, conditions: List[Union[Text, Dict[Text, Any]]]
    ) -> None:
        self._is_parsing_conditions = True
        for condition in conditions:
            self._parse_step(condition)
        self._is_parsing_conditions = False

    def _close_part(self, item: Dict[Text, Any]) -> None:
        if item.get(KEY_WAIT_FOR_USER_INPUT_AFTER_RULE) is False:
            self._parse_rule_snippet_action()

    def _get_item_title(self) -> Text:
        return KEY_RULE_NAME

    def _get_plural_item_title(self) -> Text:
        return KEY_RULES

    def _get_docs_link(self) -> Text:
        return DOCS_URL_RULES

    def _parse_rule_snippet_action(self) -> None:
        self._add_event(RULE_SNIPPET_ACTION_NAME, {})<|MERGE_RESOLUTION|>--- conflicted
+++ resolved
@@ -160,43 +160,9 @@
             YamlException: if the file seems to be a YAML file (extension) but
                 can not be read / parsed.
         """
-<<<<<<< HEAD
-        return rasa.shared.data.is_likely_yaml_file(file_path) and cls.is_key_in_yaml(
-            file_path, KEY_STORIES, KEY_RULES
-        )
-
-    @classmethod
-    def is_key_in_yaml(cls, file_path: Union[Text, Path], *keys: Text) -> bool:
-        """Check if any of the keys is contained in the root object of the yaml file.
-
-        Arguments:
-            file_path: path to the yaml file
-            keys: keys to look for
-
-        Returns:
-              `True` if at least one of the keys is found, `False` otherwise.
-
-        Raises:
-            FileNotFoundException: if the file cannot be found.
-        """
-        try:
-            with open(
-                file_path, encoding=rasa.shared.utils.io.DEFAULT_ENCODING
-            ) as file:
-                return any(
-                    any(line.lstrip().startswith(f"{key}:") for key in keys)
-                    for line in file
-                )
-        except FileNotFoundError:
-            raise FileNotFoundException(
-                f"Failed to read file, "
-                f"'{os.path.abspath(file_path)}' does not exist."
-            )
-=======
         return rasa.shared.data.is_likely_yaml_file(
             file_path
         ) and rasa.shared.utils.io.is_key_in_yaml(file_path, KEY_STORIES, KEY_RULES)
->>>>>>> 4b8f7459
 
     @classmethod
     def _has_test_prefix(cls, file_path: Text) -> bool:
